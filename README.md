# xml-crypto


# Upgrading

The `.getReferences() AND the .references` API is deprecated.
Please do not attempt to access it. The content in there should be treated as unsigned.

Instead, we strongly encourage users to migrate to the .signedReferences API. See the `Verifying XML document` section
We understand that this may take a lot of efforts to migrate, feel free to ask for help.
This will help prevent future XML signature wrapping attacks in the future.

``


![Build](https://github.com/node-saml/xml-crypto/actions/workflows/ci.yml/badge.svg)
[![Gitpod Ready-to-Code](https://img.shields.io/badge/Gitpod-Ready--to--Code-blue?logo=gitpod)](https://gitpod.io/from-referrer/)

---

# Upgrading

The `.getReferences()` AND the `.references` APIs are deprecated.
Please do not attempt to access them. The content in them should be treated as unsigned.

Instead, we strongly encourage users to migrate to the `.getSignedReferences()` API. See the [Verifying XML document](#verifying-xml-documents) section
We understand that this may take a lot of efforts to migrate, feel free to ask for help.
This will help prevent future XML signature wrapping attacks.

---

## Install

Install with [npm](http://github.com/isaacs/npm):

```shell
npm install xml-crypto
```

A pre requisite it to have [openssl](http://www.openssl.org/) installed and its /bin to be on the system path. I used version 1.0.1c but it should work on older versions too.

## Supported Algorithms

### Canonicalization and Transformation Algorithms

- Canonicalization <http://www.w3.org/TR/2001/REC-xml-c14n-20010315>
- Canonicalization with comments <http://www.w3.org/TR/2001/REC-xml-c14n-20010315#WithComments>
- Exclusive Canonicalization <http://www.w3.org/2001/10/xml-exc-c14n#>
- Exclusive Canonicalization with comments <http://www.w3.org/2001/10/xml-exc-c14n#WithComments>
- Enveloped Signature transform <http://www.w3.org/2000/09/xmldsig#enveloped-signature>

### Hashing Algorithms

- SHA1 digests <http://www.w3.org/2000/09/xmldsig#sha1>
- SHA256 digests <http://www.w3.org/2001/04/xmlenc#sha256>
- SHA512 digests <http://www.w3.org/2001/04/xmlenc#sha512>

### Signature Algorithms

- RSA-SHA1 <http://www.w3.org/2000/09/xmldsig#rsa-sha1>
- RSA-SHA256 <http://www.w3.org/2001/04/xmldsig-more#rsa-sha256>
- RSA-SHA512 <http://www.w3.org/2001/04/xmldsig-more#rsa-sha512>

HMAC-SHA1 is also available but it is disabled by default

- HMAC-SHA1 <http://www.w3.org/2000/09/xmldsig#hmac-sha1>

to enable HMAC-SHA1, call `enableHMAC()` on your instance of `SignedXml`.

This will enable HMAC and disable digital signature algorithms. Due to key
confusion issues, it is risky to have both HMAC-based and public key digital
signature algorithms enabled at same time.

[You are able to extend xml-crypto with custom algorithms.](#customizing-algorithms)

## Signing Xml documents

When signing a xml document you can pass the following options to the `SignedXml` constructor to customize the signature process:

- `privateKey` - **[required]** a `Buffer` or pem encoded `String` containing your private key
- `publicCert` - **[optional]** a `Buffer` or pem encoded `String` containing your public key
- `signatureAlgorithm` - **[required]** one of the supported [signature algorithms](#signature-algorithms). Ex: `sign.signatureAlgorithm = "http://www.w3.org/2001/04/xmldsig-more#rsa-sha256"`
- `canonicalizationAlgorithm` - **[required]** one of the supported [canonicalization algorithms](#canonicalization-and-transformation-algorithms). Ex: `sign.canonicalizationAlgorithm = "http://www.w3.org/2001/10/xml-exc-c14n#WithComments"`

Use this code:

```javascript
var SignedXml = require("xml-crypto").SignedXml,
  fs = require("fs");

var xml = "<library>" + "<book>" + "<name>Harry Potter</name>" + "</book>" + "</library>";

var sig = new SignedXml({ privateKey: fs.readFileSync("client.pem") });
sig.addReference({
  xpath: "//*[local-name(.)='book']",
  digestAlgorithm: "http://www.w3.org/2000/09/xmldsig#sha1",
  transforms: ["http://www.w3.org/2001/10/xml-exc-c14n#"],
});
sig.canonicalizationAlgorithm = "http://www.w3.org/2001/10/xml-exc-c14n#";
sig.signatureAlgorithm = "http://www.w3.org/2000/09/xmldsig#rsa-sha1";
sig.computeSignature(xml);
fs.writeFileSync("signed.xml", sig.getSignedXml());
```

The result will be:

```xml
<library>
  <book Id="_0">
    <name>Harry Potter</name>
  </book>
  <Signature xmlns="http://www.w3.org/2000/09/xmldsig#">
    <SignedInfo>
      <CanonicalizationMethod Algorithm="http://www.w3.org/2001/10/xml-exc-c14n#" />
      <SignatureMethod Algorithm="http://www.w3.org/2000/09/xmldsig#rsa-sha1" />
      <Reference URI="#_0">
        <Transforms>
          <Transform Algorithm="http://www.w3.org/2001/10/xml-exc-c14n#" />
        </Transforms>
        <DigestMethod Algorithm="http://www.w3.org/2000/09/xmldsig#sha1" />
        <DigestValue>cdiS43aFDQMnb3X8yaIUej3+z9Q=</DigestValue>
      </Reference>
    </SignedInfo>
    <SignatureValue>vhWzpQyIYuncHUZV9W...[long base64 removed]...</SignatureValue>
  </Signature>
</library>
```

Note:

If you set the `publicCert` and the `getKeyInfoContent` properties, a `<KeyInfo></KeyInfo>` element with the public certificate will be generated in the signature:

```xml
<Signature xmlns="http://www.w3.org/2000/09/xmldsig#">
  <SignedInfo>
    ...[signature info removed]...
  </SignedInfo>
  <SignatureValue>vhWzpQyIYuncHUZV9W...[long base64 removed]...</SignatureValue>
  <KeyInfo>
    <X509Data>
      <X509Certificate>MIIGYjCCBJagACCBN...[long base64 removed]...</X509Certificate>
    </X509Data>
  </KeyInfo>
</Signature>
```

For `getKeyInfoContent`, a default implementation `SignedXml.getKeyInfoContent` is available.

To customize this see [customizing algorithms](#customizing-algorithms) for an example.

## Verifying Xml documents

When verifying a xml document you can pass the following options to the `SignedXml` constructor to customize the verify process:

- `publicCert` - **[optional]** your certificate as a string, a string of multiple certs in PEM format, or a Buffer
- `privateKey` - **[optional]** your private key as a string or a Buffer - used for verifying symmetrical signatures (HMAC)

The certificate that will be used to check the signature will first be determined by calling `this.getCertFromKeyInfo()`, which function you can customize as you see fit. If that returns `null`, then `publicCert` is used. If that is `null`, then `privateKey` is used (for symmetrical signing applications).

Example:

```javascript
new SignedXml({
  publicCert: client_public_pem,
  getCertFromKeyInfo: () => null,
});
```

You can use any dom parser you want in your code (or none, depending on your usage). This sample uses [xmldom](https://github.com/xmldom/xmldom), so you should install it first:

```shell
npm install @xmldom/xmldom
```

Example:

```javascript
var select = require("xml-crypto").xpath,
  dom = require("@xmldom/xmldom").DOMParser,
  SignedXml = require("xml-crypto").SignedXml,
  fs = require("fs");

var xml = fs.readFileSync("signed.xml").toString();

var doc = new dom().parseFromString(xml);

<<<<<<< HEAD
// DO NOT attempt to parse whatever data object you have here
=======
// DO NOT attempt to parse whatever data object you have here in `doc`
// and then use it to verify the signature. This can lead to security issues.
>>>>>>> cc24755d
// i.e. BAD: parseAssertion(doc),
// good: see below

var signature = select(
  doc,
  "//*[local-name(.)='Signature' and namespace-uri(.)='http://www.w3.org/2000/09/xmldsig#']",
)[0];
var sig = new SignedXml({ publicCert: fs.readFileSync("client_public.pem") });
sig.loadSignature(signature);
try {
  var res = sig.checkSignature(xml);
} catch (ex) {
  console.log(ex);
}


```

In order to protect from some attacks we must check the content we want to use is the one that has been signed:

```javascript
if (!res) {
<<<<<<< HEAD
  throw "Invalid Signature"
}
// good: The XML Signature has been verified, meaning some subset of XML is verified.
var signedBytes = sig.signedReferences;

var authenticatedDoc = new dom().parseFromString(signedBytes[0]); // take the first of the signed references
// load SAML or whatever from now
// obtain the assertion XML from here
// use only authenticated data
let signedAssertionNode = extractAssertion(authenticatedDoc);
let parsedAssertion = parseAssertion(signedAssertionNode)
return parsedAssertion; // now return the client, the signed Assertion

=======
  throw "Invalid Signature";
}
// good: The XML Signature has been verified, meaning some subset of XML is verified.
var signedBytes = sig.getSignedReferences();

var authenticatedDoc = new dom().parseFromString(signedBytes[0]); // Take the first signed reference
// It is now safe to load SAML, obtain the assertion XML, or do whatever else is needed.
// Be sure to only use authenticated data.
let signedAssertionNode = extractAssertion(authenticatedDoc);
let parsedAssertion = parseAssertion(signedAssertionNode);

return parsedAssertion; // This the correctly verified signed Assertion
>>>>>>> cc24755d

// BAD example: DO not use the .getReferences() API.
```

Note:

The xml-crypto api requires you to supply it separately the xml signature ("&lt;Signature&gt;...&lt;/Signature&gt;", in loadSignature) and the signed xml (in checkSignature). The signed xml may or may not contain the signature in it, but you are still required to supply the signature separately.

### Caring for Implicit transform

If you fail to verify signed XML, then one possible cause is that there are some hidden implicit transforms(#).  
(#) Normalizing XML document to be verified. i.e. remove extra space within a tag, sorting attributes, importing namespace declared in ancestor nodes, etc.

The reason for these implicit transform might come from [complex xml signature specification](https://www.w3.org/TR/2002/REC-xmldsig-core-20020212),
which makes XML developers confused and then leads to incorrect implementation for signing XML document.

If you keep failing verification, it is worth trying to guess such a hidden transform and specify it to the option as below:

```javascript
var options = {
  implicitTransforms: ["http://www.w3.org/TR/2001/REC-xml-c14n-20010315"],
  publicCert: fs.readFileSync("client_public.pem"),
};
var sig = new SignedXml(options);
sig.loadSignature(signature);
var res = sig.checkSignature(xml);
```

You might find it difficult to guess such transforms, but there are typical transforms you can try.

- <http://www.w3.org/TR/2001/REC-xml-c14n-20010315>
- <http://www.w3.org/TR/2001/REC-xml-c14n-20010315#WithComments>
- <http://www.w3.org/2001/10/xml-exc-c14n#>
- <http://www.w3.org/2001/10/xml-exc-c14n#WithComments>

## API

### xpath

See [xpath.js](https://github.com/yaronn/xpath.js) for usage. Note that this is actually using
[another library](https://github.com/goto100/xpath) as the underlying implementation.

### SignedXml

The `SignedXml` constructor provides an abstraction for sign and verify xml documents. The object is constructed using `new SignedXml(options?: SignedXmlOptions)` where the possible options are:

- `idMode` - default `null` - if the value of `wssecurity` is passed it will create/validate id's with the ws-security namespace.
- `idAttribute` - string - default `Id` or `ID` or `id` - the name of the attribute that contains the id of the element
- `privateKey` - string or Buffer - default `null` - the private key to use for signing
- `publicCert` - string or Buffer - default `null` - the public certificate to use for verifying
- `signatureAlgorithm` - string - the signature algorithm to use
- `canonicalizationAlgorithm` - string - default `undefined` - the canonicalization algorithm to use
- `inclusiveNamespacesPrefixList` - string - default `null` - a list of namespace prefixes to include during canonicalization
- `implicitTransforms` - string[] - default `[]` - a list of implicit transforms to use during verification
- `keyInfoAttributes` - object - default `{}` - a hash of attributes and values `attrName: value` to add to the KeyInfo node
- `getKeyInfoContent` - function - default `noop` - a function that returns the content of the KeyInfo node
- `getCertFromKeyInfo` - function - default `SignedXml.getCertFromKeyInfo` - a function that returns the certificate from the `<KeyInfo />` node

#### API

A `SignedXml` object provides the following methods:

To sign xml documents:

- `addReference(xpath, transforms, digestAlgorithm)` - adds a reference to a xml element where:
  - `xpath` - a string containing a XPath expression referencing a xml element
  - `transforms` - an array of [transform algorithms](#canonicalization-and-transformation-algorithms), the referenced element will be transformed for each value in the array
  - `digestAlgorithm` - one of the supported [hashing algorithms](#hashing-algorithms)
- `computeSignature(xml, [options])` - compute the signature of the given xml where:
  - `xml` - a string containing a xml document
  - `options` - an object with the following properties:
    - `prefix` - adds this value as a prefix for the generated signature tags
    - `attrs` - a hash of attributes and values `attrName: value` to add to the signature root node
    - `location` - customize the location of the signature, pass an object with a `reference` key which should contain a XPath expression to a reference node, an `action` key which should contain one of the following values: `append`, `prepend`, `before`, `after`
    - `existingPrefixes` - A hash of prefixes and namespaces `prefix: namespace` that shouldn't be in the signature because they already exist in the xml
- `getSignedXml()` - returns the original xml document with the signature in it, **must be called only after `computeSignature`**
- `getSignatureXml()` - returns just the signature part, **must be called only after `computeSignature`**
- `getOriginalXmlWithIds()` - returns the original xml with Id attributes added on relevant elements (required for validation), **must be called only after `computeSignature`**

To verify xml documents:

- `loadSignature(signatureXml)` - loads the signature where:
  - `signatureXml` - a string or node object (like an [xmldom](https://github.com/xmldom/xmldom) node) containing the xml representation of the signature
- `checkSignature(xml)` - validates the given xml document and returns `true` if the validation was successful

## Customizing Algorithms

The following sample shows how to sign a message using custom algorithms.

First import some modules:

```javascript
var SignedXml = require("xml-crypto").SignedXml,
  fs = require("fs");
```

Now define the extension point you want to implement. You can choose one or more.

To determine the inclusion and contents of a `<KeyInfo />` element, the function
`this.getKeyInfoContent()` is called. There is a default implementation of this. If you wish to change
this implementation, provide your own function assigned to the property `this.getKeyInfoContent`. If you prefer to use the default implementation, assign `SignedXml.getKeyInfoContent` to `this.getKeyInfoContent` If
there are no attributes and no contents to the `<KeyInfo />` element, it won't be included in the
generated XML.

To specify custom attributes on `<KeyInfo />`, add the properties to the `.keyInfoAttributes` property.

A custom hash algorithm is used to calculate digests. Implement it if you want a hash other than the built-in methods.

```javascript
function MyDigest() {
  this.getHash = function (xml) {
    return "the base64 hash representation of the given xml string";
  };

  this.getAlgorithmName = function () {
    return "http://myDigestAlgorithm";
  };
}
```

A custom signing algorithm.

```javascript
function MySignatureAlgorithm() {
  /*sign the given SignedInfo using the key. return base64 signature value*/
  this.getSignature = function (signedInfo, privateKey) {
    return "signature of signedInfo as base64...";
  };

  this.getAlgorithmName = function () {
    return "http://mySigningAlgorithm";
  };
}
```

Custom transformation algorithm.

```javascript
function MyTransformation() {
  /*given a node (from the xmldom module) return its canonical representation (as string)*/
  this.process = function (node) {
    //you should apply your transformation before returning
    return node.toString();
  };

  this.getAlgorithmName = function () {
    return "http://myTransformation";
  };
}
```

Custom canonicalization is actually the same as custom transformation. It is applied on the SignedInfo rather than on references.

```javascript
function MyCanonicalization() {
  /*given a node (from the xmldom module) return its canonical representation (as string)*/
  this.process = function (node) {
    //you should apply your transformation before returning
    return "< x/>";
  };

  this.getAlgorithmName = function () {
    return "http://myCanonicalization";
  };
}
```

Now you need to register the new algorithms:

```javascript
/*register all the custom algorithms*/

signedXml.CanonicalizationAlgorithms["http://MyTransformation"] = MyTransformation;
signedXml.CanonicalizationAlgorithms["http://MyCanonicalization"] = MyCanonicalization;
signedXml.HashAlgorithms["http://myDigestAlgorithm"] = MyDigest;
signedXml.SignatureAlgorithms["http://mySigningAlgorithm"] = MySignatureAlgorithm;
```

Now do the signing. Note how we configure the signature to use the above algorithms:

```javascript
function signXml(xml, xpath, key, dest) {
  var options = {
    publicCert: fs.readFileSync("my_public_cert.pem", "latin1"),
    privateKey: fs.readFileSync(key),
    /*configure the signature object to use the custom algorithms*/
    signatureAlgorithm: "http://mySignatureAlgorithm",
    canonicalizationAlgorithm: "http://MyCanonicalization",
  };

  var sig = new SignedXml(options);

  sig.addReference({
    xpath: "//*[local-name(.)='x']",
    transforms: ["http://MyTransformation"],
    digestAlgorithm: "http://myDigestAlgorithm",
  });

  sig.addReference({
    xpath,
    transforms: ["http://MyTransformation"],
    digestAlgorithm: "http://myDigestAlgorithm",
  });
  sig.canonicalizationAlgorithm = "http://www.w3.org/2001/10/xml-exc-c14n#";
  sig.signatureAlgorithm = "http://www.w3.org/2000/09/xmldsig#rsa-sha1";
  sig.computeSignature(xml);
  fs.writeFileSync(dest, sig.getSignedXml());
}

var xml = "<library>" + "<book>" + "<name>Harry Potter</name>" + "</book>";
("</library>");

signXml(xml, "//*[local-name(.)='book']", "client.pem", "result.xml");
```

You can always look at the actual code as a sample.

## Asynchronous signing and verification

If the private key is not stored locally, and you wish to use a signing server or Hardware Security Module (HSM) to sign documents, you can create a custom signing algorithm that uses an asynchronous callback.

```javascript
function AsyncSignatureAlgorithm() {
  this.getSignature = function (signedInfo, privateKey, callback) {
    var signer = crypto.createSign("RSA-SHA1");
    signer.update(signedInfo);
    var res = signer.sign(privateKey, "base64");
    //Do some asynchronous things here
    callback(null, res);
  };
  this.getAlgorithmName = function () {
    return "http://www.w3.org/2000/09/xmldsig#rsa-sha1";
  };
}

var sig = new SignedXml({ signatureAlgorithm: "http://asyncSignatureAlgorithm" });
sig.SignatureAlgorithms["http://asyncSignatureAlgorithm"] = AsyncSignatureAlgorithm;
sig.signatureAlgorithm = "http://asyncSignatureAlgorithm";
sig.canonicalizationAlgorithm = "http://www.w3.org/2001/10/xml-exc-c14n#";
sig.computeSignature(xml, opts, function (err) {
  var signedResponse = sig.getSignedXml();
});
```

The function `sig.checkSignature` may also use a callback if asynchronous verification is needed.

## X.509 / Key formats

Xml-Crypto internally relies on node's crypto module. This means pem encoded certificates are supported. So to sign an xml use key.pem that looks like this (only the beginning of the key content is shown):

```text
-----BEGIN PRIVATE KEY-----
MIICdwIBADANBgkqhkiG9w0...
-----END PRIVATE KEY-----
```

And for verification use key_public.pem:

```text
-----BEGIN CERTIFICATE-----
MIIBxDCCAW6gAwIBAgIQxUSX...
-----END CERTIFICATE-----
```

### Converting .pfx certificates to pem

If you have .pfx certificates you can convert them to .pem using [openssl](http://www.openssl.org/):

```shell
openssl pkcs12 -in c:\certs\yourcert.pfx -out c:\certs\cag.pem
```

Then you could use the result as is for the purpose of signing. For the purpose of validation open the resulting .pem with a text editor and copy from -----BEGIN CERTIFICATE----- to -----END CERTIFICATE----- (including) to a new text file and save it as .pem.

## Examples

### how to sign a root node (_coming soon_)

### how to add a prefix for the signature

Use the `prefix` option when calling `computeSignature` to add a prefix to the signature.

```javascript
var SignedXml = require("xml-crypto").SignedXml,
  fs = require("fs");

var xml = "<library>" + "<book>" + "<name>Harry Potter</name>" + "</book>" + "</library>";

var sig = new SignedXml({ privateKey: fs.readFileSync("client.pem") });
sig.addReference({
  xpath: "//*[local-name(.)='book']",
  digestAlgorithm: "http://www.w3.org/2000/09/xmldsig#sha1",
  transforms: ["http://www.w3.org/2001/10/xml-exc-c14n#"],
});
sig.canonicalizationAlgorithm = "http://www.w3.org/2001/10/xml-exc-c14n#";
sig.signatureAlgorithm = "http://www.w3.org/2000/09/xmldsig#rsa-sha1";
sig.computeSignature(xml, {
  prefix: "ds",
});
```

### how to specify the location of the signature

Use the `location` option when calling `computeSignature` to move the signature around.
Set `action` to one of the following:

- append(default) - append to the end of the xml document
- prepend - prepend to the xml document
- before - prepend to a specific node (use the `referenceNode` property)
- after - append to specific node (use the `referenceNode` property)

```javascript
var SignedXml = require("xml-crypto").SignedXml,
  fs = require("fs");

var xml = "<library>" + "<book>" + "<name>Harry Potter</name>" + "</book>" + "</library>";

var sig = new SignedXml({ privateKey: fs.readFileSync("client.pem") });
sig.addReference({
  xpath: "//*[local-name(.)='book']",
  digestAlgorithm: "http://www.w3.org/2000/09/xmldsig#sha1",
  transforms: ["http://www.w3.org/2001/10/xml-exc-c14n#"],
});
sig.canonicalizationAlgorithm = "http://www.w3.org/2001/10/xml-exc-c14n#";
sig.signatureAlgorithm = "http://www.w3.org/2000/09/xmldsig#rsa-sha1";
sig.computeSignature(xml, {
  location: { reference: "//*[local-name(.)='book']", action: "after" }, //This will place the signature after the book element
});
```

### more examples (_coming soon_)

## Development

The testing framework we use is [Mocha](https://github.com/mochajs/mocha) with [Chai](https://github.com/chaijs/chai) as the assertion framework.

To run tests use:

```shell
npm test
```

## More information

Visit my [blog](http://webservices20.blogspot.com/) or my [twitter](http://twitter.com/#!/YaronNaveh)

[![Bitdeli Badge](https://d2weczhvl823v0.cloudfront.net/yaronn/xml-crypto/trend.png)](https://bitdeli.com/free "Bitdeli Badge")

## License

This project is licensed under the [MIT License](http://opensource.org/licenses/MIT). See the [LICENSE](LICENSE) file for more info.<|MERGE_RESOLUTION|>--- conflicted
+++ resolved
@@ -181,15 +181,10 @@
   fs = require("fs");
 
 var xml = fs.readFileSync("signed.xml").toString();
-
 var doc = new dom().parseFromString(xml);
 
-<<<<<<< HEAD
-// DO NOT attempt to parse whatever data object you have here
-=======
 // DO NOT attempt to parse whatever data object you have here in `doc`
 // and then use it to verify the signature. This can lead to security issues.
->>>>>>> cc24755d
 // i.e. BAD: parseAssertion(doc),
 // good: see below
 
@@ -212,8 +207,7 @@
 
 ```javascript
 if (!res) {
-<<<<<<< HEAD
-  throw "Invalid Signature"
+  throw "Invalid Signature";
 }
 // good: The XML Signature has been verified, meaning some subset of XML is verified.
 var signedBytes = sig.signedReferences;
@@ -226,20 +220,6 @@
 let parsedAssertion = parseAssertion(signedAssertionNode)
 return parsedAssertion; // now return the client, the signed Assertion
 
-=======
-  throw "Invalid Signature";
-}
-// good: The XML Signature has been verified, meaning some subset of XML is verified.
-var signedBytes = sig.getSignedReferences();
-
-var authenticatedDoc = new dom().parseFromString(signedBytes[0]); // Take the first signed reference
-// It is now safe to load SAML, obtain the assertion XML, or do whatever else is needed.
-// Be sure to only use authenticated data.
-let signedAssertionNode = extractAssertion(authenticatedDoc);
-let parsedAssertion = parseAssertion(signedAssertionNode);
-
-return parsedAssertion; // This the correctly verified signed Assertion
->>>>>>> cc24755d
 
 // BAD example: DO not use the .getReferences() API.
 ```
