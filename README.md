# xml-crypto

![Build Status](https://github.com/node-saml/xml-crypto/workflows/Test%20Status/badge.svg)
[![code style: prettier](https://img.shields.io/badge/code_style-prettier-ff69b4.svg?style=flat-square)](https://github.com/prettier/prettier)
[![codecov](https://codecov.io/gh/node-saml/xml-crypto/branch/master/graph/badge.svg?token=PQWCMBWBFB)](https://codecov.io/gh/node-saml/xml-crypto)
[![DeepScan grade](https://deepscan.io/api/teams/17569/projects/30525/branches/981134/badge/grade.svg)](https://deepscan.io/dashboard#view=project&tid=17569&pid=30525&bid=981134)

[![NPM](https://nodei.co/npm/xml-crypto.png?downloads=true&downloadRank=true&stars=true)](https://nodei.co/npm/xml-crypto)

## Sponsors

![workos](https://github.com/workos.png?size=30) [workos](https://github.com/workos)

![stytchauth](https://github.com/stytchauth.png?size=30) [stytchauth](https://github.com/stytchauth)

## Upgrading

The `.getReferences()` AND the `.references` APIs are deprecated.
Please do not attempt to access them. The content in them should be treated as unsigned.

Instead, we strongly encourage users to migrate to the `.getSignedReferences()` API. See the [Verifying XML document](#verifying-xml-documents) section
We understand that this may take a lot of efforts to migrate, feel free to ask for help.
This will help prevent future XML signature wrapping attacks.

## Supported Algorithms

### Canonicalization and Transformation Algorithms

- Canonicalization <http://www.w3.org/TR/2001/REC-xml-c14n-20010315>
- Canonicalization with comments <http://www.w3.org/TR/2001/REC-xml-c14n-20010315#WithComments>
- Exclusive Canonicalization <http://www.w3.org/2001/10/xml-exc-c14n#>
- Exclusive Canonicalization with comments <http://www.w3.org/2001/10/xml-exc-c14n#WithComments>
- Enveloped Signature transform <http://www.w3.org/2000/09/xmldsig#enveloped-signature>

### Hashing Algorithms

- SHA1 digests <http://www.w3.org/2000/09/xmldsig#sha1>
- SHA256 digests <http://www.w3.org/2001/04/xmlenc#sha256>
- SHA512 digests <http://www.w3.org/2001/04/xmlenc#sha512>

### Signature Algorithms

- RSA-SHA1 <http://www.w3.org/2000/09/xmldsig#rsa-sha1>
- RSA-SHA256 <http://www.w3.org/2001/04/xmldsig-more#rsa-sha256>
- RSA-SHA256 with MGF1 <http://www.w3.org/2007/05/xmldsig-more#sha256-rsa-MGF1>
- RSA-SHA512 <http://www.w3.org/2001/04/xmldsig-more#rsa-sha512>

HMAC-SHA1 is also available but it is disabled by default

- HMAC-SHA1 <http://www.w3.org/2000/09/xmldsig#hmac-sha1>

to enable HMAC-SHA1, call `enableHMAC()` on your instance of `SignedXml`.

This will enable HMAC and disable digital signature algorithms. Due to key
confusion issues, it is risky to have both HMAC-based and public key digital
signature algorithms enabled at same time.

[You are able to extend xml-crypto with custom algorithms.](#customizing-algorithms)

## Signing Xml documents

When signing a xml document you can pass the following options to the `SignedXml` constructor to customize the signature process:

- `privateKey` - **[required]** a `Buffer` or pem encoded `String` containing your private key
- `publicCert` - **[optional]** a `Buffer` or pem encoded `String` containing your public key
- `signatureAlgorithm` - **[required]** one of the supported [signature algorithms](#signature-algorithms). Ex: `sign.signatureAlgorithm = "http://www.w3.org/2001/04/xmldsig-more#rsa-sha256"`
- `canonicalizationAlgorithm` - **[required]** one of the supported [canonicalization algorithms](#canonicalization-and-transformation-algorithms). Ex: `sign.canonicalizationAlgorithm = "http://www.w3.org/2001/10/xml-exc-c14n#WithComments"`

Use this code:

```javascript
var SignedXml = require("xml-crypto").SignedXml,
  fs = require("fs");

var xml = "<library>" + "<book>" + "<name>Harry Potter</name>" + "</book>" + "</library>";

var sig = new SignedXml({ privateKey: fs.readFileSync("client.pem") });
sig.addReference({
  xpath: "//*[local-name(.)='book']",
  digestAlgorithm: "http://www.w3.org/2000/09/xmldsig#sha1",
  transforms: ["http://www.w3.org/2001/10/xml-exc-c14n#"],
});
sig.canonicalizationAlgorithm = "http://www.w3.org/2001/10/xml-exc-c14n#";
sig.signatureAlgorithm = "http://www.w3.org/2000/09/xmldsig#rsa-sha1";
sig.computeSignature(xml);
fs.writeFileSync("signed.xml", sig.getSignedXml());
```

The result will be:

```xml
<library>
  <book Id="_0">
    <name>Harry Potter</name>
  </book>
  <Signature xmlns="http://www.w3.org/2000/09/xmldsig#">
    <SignedInfo>
      <CanonicalizationMethod Algorithm="http://www.w3.org/2001/10/xml-exc-c14n#" />
      <SignatureMethod Algorithm="http://www.w3.org/2000/09/xmldsig#rsa-sha1" />
      <Reference URI="#_0">
        <Transforms>
          <Transform Algorithm="http://www.w3.org/2001/10/xml-exc-c14n#" />
        </Transforms>
        <DigestMethod Algorithm="http://www.w3.org/2000/09/xmldsig#sha1" />
        <DigestValue>cdiS43aFDQMnb3X8yaIUej3+z9Q=</DigestValue>
      </Reference>
    </SignedInfo>
    <SignatureValue>vhWzpQyIYuncHUZV9W...[long base64 removed]...</SignatureValue>
  </Signature>
</library>
```

Note:

If you set the `publicCert` and the `getKeyInfoContent` properties, a `<KeyInfo></KeyInfo>` element with the public certificate will be generated in the signature:

```xml
<Signature xmlns="http://www.w3.org/2000/09/xmldsig#">
  <SignedInfo>
    ...[signature info removed]...
  </SignedInfo>
  <SignatureValue>vhWzpQyIYuncHUZV9W...[long base64 removed]...</SignatureValue>
  <KeyInfo>
    <X509Data>
      <X509Certificate>MIIGYjCCBJagACCBN...[long base64 removed]...</X509Certificate>
    </X509Data>
  </KeyInfo>
</Signature>
```

For `getKeyInfoContent`, a default implementation `SignedXml.getKeyInfoContent` is available.

To customize this see [customizing algorithms](#customizing-algorithms) for an example.

## Verifying Xml documents

When verifying a xml document you can pass the following options to the `SignedXml` constructor to customize the verify process:

- `publicCert` - **[optional]** your certificate as a string, a string of multiple certs in PEM format, or a Buffer
- `privateKey` - **[optional]** your private key as a string or a Buffer - used for verifying symmetrical signatures (HMAC)

The certificate that will be used to check the signature will first be determined by calling `this.getCertFromKeyInfo()`, which function you can customize as you see fit. If that returns `null`, then `publicCert` is used. If that is `null`, then `privateKey` is used (for symmetrical signing applications).

Example:

```javascript
new SignedXml({
  publicCert: client_public_pem,
  getCertFromKeyInfo: () => null,
});
```

You can use any dom parser you want in your code (or none, depending on your usage). This sample uses [xmldom](https://github.com/xmldom/xmldom), so you should install it first:

```shell
npm install @xmldom/xmldom
```

Example:

```javascript
var select = require("xml-crypto").xpath,
  dom = require("@xmldom/xmldom").DOMParser,
  SignedXml = require("xml-crypto").SignedXml,
  fs = require("fs");

var xml = fs.readFileSync("signed.xml").toString();
var doc = new dom().parseFromString(xml);

// DO NOT attempt to parse whatever data object you have here in `doc`
// and then use it to verify the signature. This can lead to security issues.
// i.e. BAD: parseAssertion(doc),
// good: see below

var signature = select(
  doc,
  "//*[local-name(.)='Signature' and namespace-uri(.)='http://www.w3.org/2000/09/xmldsig#']",
)[0];
var sig = new SignedXml({ publicCert: fs.readFileSync("client_public.pem") });
sig.loadSignature(signature);
try {
  var res = sig.checkSignature(xml);
} catch (ex) {
  console.log(ex);
}
```

In order to protect from some attacks we must check the content we want to use is the one that has been signed:

```javascript
if (!res) {
  throw "Invalid Signature";
}
// good: The XML Signature has been verified, meaning some subset of XML is verified.
var signedBytes = sig.getSignedReferences();

var authenticatedDoc = new dom().parseFromString(signedBytes[0]); // Take the first signed reference
// It is now safe to load SAML, obtain the assertion XML, or do whatever else is needed.
// Be sure to only use authenticated data.
let signedAssertionNode = extractAssertion(authenticatedDoc);
let parsedAssertion = parseAssertion(signedAssertionNode);

return parsedAssertion; // This the correctly verified signed Assertion

// BAD example: DO not use the .getReferences() API.
```

Note:

The xml-crypto api requires you to supply it separately the xml signature ("&lt;Signature&gt;...&lt;/Signature&gt;", in loadSignature) and the signed xml (in checkSignature). The signed xml may or may not contain the signature in it, but you are still required to supply the signature separately.

### Caring for Implicit transform

If you fail to verify signed XML, then one possible cause is that there are some hidden implicit transforms(#).  
(#) Normalizing XML document to be verified. i.e. remove extra space within a tag, sorting attributes, importing namespace declared in ancestor nodes, etc.

The reason for these implicit transform might come from [complex xml signature specification](https://www.w3.org/TR/2002/REC-xmldsig-core-20020212),
which makes XML developers confused and then leads to incorrect implementation for signing XML document.

If you keep failing verification, it is worth trying to guess such a hidden transform and specify it to the option as below:

```javascript
var options = {
  implicitTransforms: ["http://www.w3.org/TR/2001/REC-xml-c14n-20010315"],
  publicCert: fs.readFileSync("client_public.pem"),
};
var sig = new SignedXml(options);
sig.loadSignature(signature);
var res = sig.checkSignature(xml);
```

You might find it difficult to guess such transforms, but there are typical transforms you can try.

- <http://www.w3.org/TR/2001/REC-xml-c14n-20010315>
- <http://www.w3.org/TR/2001/REC-xml-c14n-20010315#WithComments>
- <http://www.w3.org/2001/10/xml-exc-c14n#>
- <http://www.w3.org/2001/10/xml-exc-c14n#WithComments>

## API

### xpath

See [xpath.js](https://github.com/yaronn/xpath.js) for usage. Note that this is actually using
[another library](https://github.com/goto100/xpath) as the underlying implementation.

### SignedXml

The `SignedXml` constructor provides an abstraction for sign and verify xml documents. The object is constructed using `new SignedXml(options?: SignedXmlOptions)` where the possible options are:

- `idMode` - default `null` - if the value of `wssecurity` is passed it will create/validate id's with the ws-security namespace.
- `idAttribute` - string - default `Id` or `ID` or `id` - the name of the attribute that contains the id of the element
- `privateKey` - string or Buffer - default `null` - the private key to use for signing
- `publicCert` - string or Buffer - default `null` - the public certificate to use for verifying
- `signatureAlgorithm` - string - the signature algorithm to use
- `canonicalizationAlgorithm` - string - default `undefined` - the canonicalization algorithm to use
- `inclusiveNamespacesPrefixList` - string - default `null` - a list of namespace prefixes to include during canonicalization
- `implicitTransforms` - string[] - default `[]` - a list of implicit transforms to use during verification
- `keyInfoAttributes` - object - default `{}` - a hash of attributes and values `attrName: value` to add to the KeyInfo node
<<<<<<< HEAD
- `getKeyInfoContent` - function - default `SignedXml.getKeyInfoContent` - a function that returns the content of the KeyInfo node
- `getCertFromKeyInfo` - function - default `noop` - a function that returns the certificate from the `<KeyInfo />` node
=======
- `getKeyInfoContent` - function - default `noop` - a function that returns the content of the KeyInfo node
- `getCertFromKeyInfo` - function - default `SignedXml.getCertFromKeyInfo` - a function that returns the certificate from the `<KeyInfo />` node
- `objects` - array - default `undefined` - an array of objects defining the content of the `<Object/>` nodes
>>>>>>> 0c4813d8

#### API

A `SignedXml` object provides the following methods:

To sign xml documents:

- `addReference({ xpath, transforms, digestAlgorithm, id, type })` - adds a reference to a xml element where:
  - `xpath` - a string containing a XPath expression referencing a xml element
  - `transforms` - an array of [transform algorithms](#canonicalization-and-transformation-algorithms), the referenced element will be transformed for each value in the array
  - `digestAlgorithm` - one of the supported [hashing algorithms](#hashing-algorithms)
  - `id` - an optional `Id` attribute to add to the reference element
  - `type` - the optional `Type` attribute to add to the reference element (represented as a URI)
- `computeSignature(xml, [options])` - compute the signature of the given xml where:
  - `xml` - a string containing a xml document
  - `options` - an object with the following properties:
    - `prefix` - adds this value as a prefix for the generated signature tags
    - `attrs` - a hash of attributes and values `attrName: value` to add to the signature root node
    - `location` - customize the location of the signature, pass an object with a `reference` key which should contain a XPath expression to a reference node, an `action` key which should contain one of the following values: `append`, `prepend`, `before`, `after`
    - `existingPrefixes` - A hash of prefixes and namespaces `prefix: namespace` that shouldn't be in the signature because they already exist in the xml
- `getSignedXml()` - returns the original xml document with the signature in it, **must be called only after `computeSignature`**
- `getSignatureXml()` - returns just the signature part, **must be called only after `computeSignature`**
- `getOriginalXmlWithIds()` - returns the original xml with Id attributes added on relevant elements (required for validation), **must be called only after `computeSignature`**

To verify xml documents:

- `loadSignature(signatureXml)` - loads the signature where:
  - `signatureXml` - a string or node object (like an [xmldom](https://github.com/xmldom/xmldom) node) containing the xml representation of the signature
- `checkSignature(xml)` - validates the given xml document and returns `true` if the validation was successful

## Customizing Algorithms

The following sample shows how to sign a message using custom algorithms.

First import some modules:

```javascript
var SignedXml = require("xml-crypto").SignedXml,
  fs = require("fs");
```

Now define the extension point you want to implement. You can choose one or more.

To determine the inclusion and contents of a `<KeyInfo />` element, the function
`this.getKeyInfoContent()` is called. There is a default implementation of this. If you wish to change
this implementation, provide your own function assigned to the property `this.getKeyInfoContent`. If you prefer to use the default implementation, assign `SignedXml.getKeyInfoContent` to `this.getKeyInfoContent` If
there are no attributes and no contents to the `<KeyInfo />` element, it won't be included in the
generated XML.

To specify custom attributes on `<KeyInfo />`, add the properties to the `.keyInfoAttributes` property.

A custom hash algorithm is used to calculate digests. Implement it if you want a hash other than the built-in methods.

```javascript
function MyDigest() {
  this.getHash = function (xml) {
    return "the base64 hash representation of the given xml string";
  };

  this.getAlgorithmName = function () {
    return "http://myDigestAlgorithm";
  };
}
```

A custom signing algorithm.

```javascript
function MySignatureAlgorithm() {
  /*sign the given SignedInfo using the key. return base64 signature value*/
  this.getSignature = function (signedInfo, privateKey) {
    return "signature of signedInfo as base64...";
  };

  this.getAlgorithmName = function () {
    return "http://mySigningAlgorithm";
  };
}
```

Custom transformation algorithm.

```javascript
function MyTransformation() {
  /*given a node (from the xmldom module) return its canonical representation (as string)*/
  this.process = function (node) {
    //you should apply your transformation before returning
    return node.toString();
  };

  this.getAlgorithmName = function () {
    return "http://myTransformation";
  };
}
```

Custom canonicalization is actually the same as custom transformation. It is applied on the SignedInfo rather than on references.

```javascript
function MyCanonicalization() {
  /*given a node (from the xmldom module) return its canonical representation (as string)*/
  this.process = function (node) {
    //you should apply your transformation before returning
    return "< x/>";
  };

  this.getAlgorithmName = function () {
    return "http://myCanonicalization";
  };
}
```

Now you need to register the new algorithms:

```javascript
/*register all the custom algorithms*/

signedXml.CanonicalizationAlgorithms["http://MyTransformation"] = MyTransformation;
signedXml.CanonicalizationAlgorithms["http://MyCanonicalization"] = MyCanonicalization;
signedXml.HashAlgorithms["http://myDigestAlgorithm"] = MyDigest;
signedXml.SignatureAlgorithms["http://mySigningAlgorithm"] = MySignatureAlgorithm;
```

Now do the signing. Note how we configure the signature to use the above algorithms:

```javascript
function signXml(xml, xpath, key, dest) {
  var options = {
    publicCert: fs.readFileSync("my_public_cert.pem", "latin1"),
    privateKey: fs.readFileSync(key),
    /*configure the signature object to use the custom algorithms*/
    signatureAlgorithm: "http://mySignatureAlgorithm",
    canonicalizationAlgorithm: "http://MyCanonicalization",
  };

  var sig = new SignedXml(options);

  sig.addReference({
    xpath: "//*[local-name(.)='x']",
    transforms: ["http://MyTransformation"],
    digestAlgorithm: "http://myDigestAlgorithm",
  });

  sig.addReference({
    xpath,
    transforms: ["http://MyTransformation"],
    digestAlgorithm: "http://myDigestAlgorithm",
  });
  sig.canonicalizationAlgorithm = "http://www.w3.org/2001/10/xml-exc-c14n#";
  sig.signatureAlgorithm = "http://www.w3.org/2000/09/xmldsig#rsa-sha1";
  sig.computeSignature(xml);
  fs.writeFileSync(dest, sig.getSignedXml());
}

var xml = "<library>" + "<book>" + "<name>Harry Potter</name>" + "</book>";
("</library>");

signXml(xml, "//*[local-name(.)='book']", "client.pem", "result.xml");
```

You can always look at the actual code as a sample.

## Asynchronous signing and verification

If the private key is not stored locally, and you wish to use a signing server or Hardware Security Module (HSM) to sign documents, you can create a custom signing algorithm that uses an asynchronous callback.

```javascript
function AsyncSignatureAlgorithm() {
  this.getSignature = function (signedInfo, privateKey, callback) {
    var signer = crypto.createSign("RSA-SHA1");
    signer.update(signedInfo);
    var res = signer.sign(privateKey, "base64");
    //Do some asynchronous things here
    callback(null, res);
  };
  this.getAlgorithmName = function () {
    return "http://www.w3.org/2000/09/xmldsig#rsa-sha1";
  };
}

var sig = new SignedXml({ signatureAlgorithm: "http://asyncSignatureAlgorithm" });
sig.SignatureAlgorithms["http://asyncSignatureAlgorithm"] = AsyncSignatureAlgorithm;
sig.signatureAlgorithm = "http://asyncSignatureAlgorithm";
sig.canonicalizationAlgorithm = "http://www.w3.org/2001/10/xml-exc-c14n#";
sig.computeSignature(xml, opts, function (err) {
  var signedResponse = sig.getSignedXml();
});
```

The function `sig.checkSignature` may also use a callback if asynchronous verification is needed.

## X.509 / Key formats

Xml-Crypto internally relies on node's crypto module. This means pem encoded certificates are supported. So to sign an xml use key.pem that looks like this (only the beginning of the key content is shown):

```text
-----BEGIN PRIVATE KEY-----
MIICdwIBADANBgkqhkiG9w0...
-----END PRIVATE KEY-----
```

And for verification use key_public.pem:

```text
-----BEGIN CERTIFICATE-----
MIIBxDCCAW6gAwIBAgIQxUSX...
-----END CERTIFICATE-----
```

### Converting .pfx certificates to pem

If you have .pfx certificates you can convert them to .pem using [openssl](http://www.openssl.org/):

```shell
openssl pkcs12 -in c:\certs\yourcert.pfx -out c:\certs\cag.pem
```

Then you could use the result as is for the purpose of signing. For the purpose of validation open the resulting .pem with a text editor and copy from -----BEGIN CERTIFICATE----- to -----END CERTIFICATE----- (including) to a new text file and save it as .pem.

## Examples

### how to sign a root node (_coming soon_)

### how to add a prefix for the signature

Use the `prefix` option when calling `computeSignature` to add a prefix to the signature.

```javascript
var SignedXml = require("xml-crypto").SignedXml,
  fs = require("fs");

var xml = "<library>" + "<book>" + "<name>Harry Potter</name>" + "</book>" + "</library>";

var sig = new SignedXml({ privateKey: fs.readFileSync("client.pem") });
sig.addReference({
  xpath: "//*[local-name(.)='book']",
  digestAlgorithm: "http://www.w3.org/2000/09/xmldsig#sha1",
  transforms: ["http://www.w3.org/2001/10/xml-exc-c14n#"],
});
sig.canonicalizationAlgorithm = "http://www.w3.org/2001/10/xml-exc-c14n#";
sig.signatureAlgorithm = "http://www.w3.org/2000/09/xmldsig#rsa-sha1";
sig.computeSignature(xml, {
  prefix: "ds",
});
```

### how to specify the location of the signature

Use the `location` option when calling `computeSignature` to move the signature around.
Set `action` to one of the following:

- append(default) - append to the end of the xml document
- prepend - prepend to the xml document
- before - prepend to a specific node (use the `referenceNode` property)
- after - append to specific node (use the `referenceNode` property)

```javascript
const SignedXml = require("xml-crypto").SignedXml;
const fs = require("fs");

const xml = "<library>" + "<book>" + "<name>Harry Potter</name>" + "</book>" + "</library>";

const sig = new SignedXml({ privateKey: fs.readFileSync("client.pem") });
sig.addReference({
  xpath: "//*[local-name(.)='book']",
  digestAlgorithm: "http://www.w3.org/2000/09/xmldsig#sha1",
  transforms: ["http://www.w3.org/2001/10/xml-exc-c14n#"],
});
sig.canonicalizationAlgorithm = "http://www.w3.org/2001/10/xml-exc-c14n#";
sig.signatureAlgorithm = "http://www.w3.org/2000/09/xmldsig#rsa-sha1";
sig.computeSignature(xml, {
  location: { reference: "//*[local-name(.)='book']", action: "after" }, // This will place the signature after the book element
});
```

### How to add custom Objects to the signature

Use the `objects` option when creating a SignedXml instance to add custom Objects to the signature.

```javascript
const SignedXml = require("xml-crypto").SignedXml;
const fs = require("fs");

const xml = "<library>" + "<book>" + "<name>Harry Potter</name>" + "</book>" + "</library>";

const sig = new SignedXml({
  privateKey: fs.readFileSync("client.pem"),
  canonicalizationAlgorithm: "http://www.w3.org/2001/10/xml-exc-c14n#",
  signatureAlgorithm: "http://www.w3.org/2001/04/xmldsig-more#rsa-sha256",
  objects: [
    {
      content: "<TestObject>Test data in Object</TestObject>",
      attributes: {
        Id: "Object1",
        MimeType: "text/xml",
      },
    },
  ],
});

// Add a reference to the Object element
sig.addReference({
  xpath: "//*[@Id='Object1']",
  digestAlgorithm: "http://www.w3.org/2001/04/xmlenc#sha256",
  transforms: ["http://www.w3.org/2001/10/xml-exc-c14n#"],
});

sig.computeSignature(xml);
fs.writeFileSync("signed.xml", sig.getSignedXml());
```

### more examples (_coming soon_)

## Development

The testing framework we use is [Mocha](https://github.com/mochajs/mocha) with [Chai](https://github.com/chaijs/chai) as the assertion framework.

To run tests use:

```shell
npm test
```

## Sponsors

![Short-io logo](https://github.com/Short-io.png?size=30) [Short-io](https://github.com/Short-io)

![RideAmigosCorp logo](https://github.com/RideAmigosCorp.png?size=30) [RideAmigosCorp](https://github.com/RideAmigosCorp)

## License

This project is licensed under the [MIT License](http://opensource.org/licenses/MIT). See the [LICENSE](LICENSE) file for more info.<|MERGE_RESOLUTION|>--- conflicted
+++ resolved
@@ -256,14 +256,8 @@
 - `inclusiveNamespacesPrefixList` - string - default `null` - a list of namespace prefixes to include during canonicalization
 - `implicitTransforms` - string[] - default `[]` - a list of implicit transforms to use during verification
 - `keyInfoAttributes` - object - default `{}` - a hash of attributes and values `attrName: value` to add to the KeyInfo node
-<<<<<<< HEAD
 - `getKeyInfoContent` - function - default `SignedXml.getKeyInfoContent` - a function that returns the content of the KeyInfo node
 - `getCertFromKeyInfo` - function - default `noop` - a function that returns the certificate from the `<KeyInfo />` node
-=======
-- `getKeyInfoContent` - function - default `noop` - a function that returns the content of the KeyInfo node
-- `getCertFromKeyInfo` - function - default `SignedXml.getCertFromKeyInfo` - a function that returns the certificate from the `<KeyInfo />` node
-- `objects` - array - default `undefined` - an array of objects defining the content of the `<Object/>` nodes
->>>>>>> 0c4813d8
 
 #### API
 
