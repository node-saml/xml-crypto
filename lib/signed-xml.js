var xpath = require("xpath");
var Dom = require("@xmldom/xmldom").DOMParser;
var utils = require("./utils");
var c14n = require("./c14n-canonicalization");
var execC14n = require("./exclusive-canonicalization");
var EnvelopedSignature = require("./enveloped-signature").EnvelopedSignature;
var crypto = require("crypto");

/**
 * Hash algorithm implementation
 *
 */
function SHA1() {
  this.getHash = function (xml) {
    var shasum = crypto.createHash("sha1");
    shasum.update(xml, "utf8");
    var res = shasum.digest("base64");
    return res;
  };

  this.getAlgorithmName = function () {
    return "http://www.w3.org/2000/09/xmldsig#sha1";
  };
}

function SHA256() {
  this.getHash = function (xml) {
    var shasum = crypto.createHash("sha256");
    shasum.update(xml, "utf8");
    var res = shasum.digest("base64");
    return res;
  };

  this.getAlgorithmName = function () {
    return "http://www.w3.org/2001/04/xmlenc#sha256";
  };
}

function SHA512() {
  this.getHash = function (xml) {
    var shasum = crypto.createHash("sha512");
    shasum.update(xml, "utf8");
    var res = shasum.digest("base64");
    return res;
  };

  this.getAlgorithmName = function () {
    return "http://www.w3.org/2001/04/xmlenc#sha512";
  };
}

/**
 * Signature algorithm implementation
 *
 */
function RSASHA1() {
  /**
   * Sign the given string using the given key
   *
   */
  this.getSignature = function (signedInfo, signingKey, callback) {
    var signer = crypto.createSign("RSA-SHA1");
    signer.update(signedInfo);
    var res = signer.sign(signingKey, "base64");
    if (callback) {
      callback(null, res);
    }
    return res;
  };

  /**
   * Verify the given signature of the given string using key
   *
   */
  this.verifySignature = function (str, key, signatureValue, callback) {
    var verifier = crypto.createVerify("RSA-SHA1");
    verifier.update(str);
    var res = verifier.verify(key, signatureValue, "base64");
    if (callback) {
      callback(null, res);
    }
    return res;
  };

  this.getAlgorithmName = function () {
    return "http://www.w3.org/2000/09/xmldsig#rsa-sha1";
  };
}

/**
 * Signature algorithm implementation
 *
 */
function RSASHA256() {
  /**
   * Sign the given string using the given key
   *
   */
  this.getSignature = function (signedInfo, signingKey, callback) {
    var signer = crypto.createSign("RSA-SHA256");
    signer.update(signedInfo);
    var res = signer.sign(signingKey, "base64");
    if (callback) {
      callback(null, res);
    }
    return res;
  };

  /**
   * Verify the given signature of the given string using key
   *
   */
  this.verifySignature = function (str, key, signatureValue, callback) {
    var verifier = crypto.createVerify("RSA-SHA256");
    verifier.update(str);
    var res = verifier.verify(key, signatureValue, "base64");
    if (callback) {
      callback(null, res);
    }
    return res;
  };

  this.getAlgorithmName = function () {
    return "http://www.w3.org/2001/04/xmldsig-more#rsa-sha256";
  };
}

/**
 * Signature algorithm implementation
 *
 */
function RSASHA512() {
  /**
   * Sign the given string using the given key
   *
   */
  this.getSignature = function (signedInfo, signingKey, callback) {
    var signer = crypto.createSign("RSA-SHA512");
    signer.update(signedInfo);
    var res = signer.sign(signingKey, "base64");
    if (callback) {
      callback(null, res);
    }
    return res;
  };

  /**
   * Verify the given signature of the given string using key
   *
   */
  this.verifySignature = function (str, key, signatureValue, callback) {
    var verifier = crypto.createVerify("RSA-SHA512");
    verifier.update(str);
    var res = verifier.verify(key, signatureValue, "base64");
    if (callback) {
      callback(null, res);
    }
    return res;
  };

  this.getAlgorithmName = function () {
    return "http://www.w3.org/2001/04/xmldsig-more#rsa-sha512";
  };
}

function HMACSHA1() {
  this.verifySignature = function (str, key, signatureValue) {
    var verifier = crypto.createHmac("SHA1", key);
    verifier.update(str);
    var res = verifier.digest("base64");
    return res === signatureValue;
  };

  this.getAlgorithmName = function () {
    return "http://www.w3.org/2000/09/xmldsig#hmac-sha1";
  };

  this.getSignature = function (signedInfo, signingKey) {
    var verifier = crypto.createHmac("SHA1", signingKey);
    verifier.update(signedInfo);
    var res = verifier.digest("base64");
    return res;
  };
}

function collectAncestorNamespaces(node, nsArray) {
  if (!nsArray) {
    nsArray = [];
  }

  var parent = node.parentNode;

  if (!parent) {
    return nsArray;
  }

  if (parent.attributes && parent.attributes.length > 0) {
    for (var i = 0; i < parent.attributes.length; i++) {
      var attr = parent.attributes[i];
      if (attr && attr.nodeName && attr.nodeName.search(/^xmlns:/) !== -1) {
        nsArray.push({
          prefix: attr.nodeName.replace(/^xmlns:/, ""),
          namespaceURI: attr.nodeValue,
        });
      }
    }
  }

  return collectAncestorNamespaces(parent, nsArray);
}

/**
 * Extract ancestor namespaces in order to import it to root of document subset
 * which is being canonicalized for non-exclusive c14n.
 *
 * @param {object} doc - Usually a product from `new DOMParser().parseFromString()`
 * @param {string} docSubsetXpath - xpath query to get document subset being canonicalized
 * @param {object} namespaceResolver - xpath namespace resolver
 * @returns {Array} i.e. [{prefix: "saml", namespaceURI: "urn:oasis:names:tc:SAML:2.0:assertion"}]
 */
function findAncestorNs(doc, docSubsetXpath, namespaceResolver) {
  var docSubset = xpath.selectWithResolver(docSubsetXpath, doc, namespaceResolver);

  if (!Array.isArray(docSubset) || docSubset.length < 1) {
    return [];
  }

  // Remove duplicate on ancestor namespace
  var ancestorNs = collectAncestorNamespaces(docSubset[0]);
  var ancestorNsWithoutDuplicate = [];
  for (var i = 0; i < ancestorNs.length; i++) {
    var notOnTheList = true;
    for (var v in ancestorNsWithoutDuplicate) {
      if (ancestorNsWithoutDuplicate[v].prefix === ancestorNs[i].prefix) {
        notOnTheList = false;
        break;
      }
    }

    if (notOnTheList) {
      ancestorNsWithoutDuplicate.push(ancestorNs[i]);
    }
  }

  // Remove namespaces which are already declared in the subset with the same prefix
  var returningNs = [];
  var subsetAttributes = docSubset[0].attributes;
  for (var j = 0; j < ancestorNsWithoutDuplicate.length; j++) {
    var isUnique = true;
    for (var k = 0; k < subsetAttributes.length; k++) {
      var nodeName = subsetAttributes[k].nodeName;
      if (nodeName.search(/^xmlns:/) === -1) {
        continue;
      }
      var prefix = nodeName.replace(/^xmlns:/, "");
      if (ancestorNsWithoutDuplicate[j].prefix === prefix) {
        isUnique = false;
        break;
      }
    }

    if (isUnique) {
      returningNs.push(ancestorNsWithoutDuplicate[j]);
    }
  }

  return returningNs;
}

function validateDigestValue(digest, expectedDigest) {
  var buffer;
  var expectedBuffer;

  var majorVersion = /^v(\d+)/.exec(process.version)[1];

  if (+majorVersion >= 6) {
    buffer = Buffer.from(digest, "base64");
    expectedBuffer = Buffer.from(expectedDigest, "base64");
  } else {
    // Compatibility with Node < 5.10.0
    buffer = new Buffer(digest, "base64");
    expectedBuffer = new Buffer(expectedDigest, "base64");
  }

  if (typeof buffer.equals === "function") {
    return buffer.equals(expectedBuffer);
  }

  // Compatibility with Node < 0.11.13
  if (buffer.length !== expectedBuffer.length) {
    return false;
  }

  for (var i = 0; i < buffer.length; i++) {
    if (buffer[i] !== expectedBuffer[i]) {
      return false;
    }
  }

  return true;
}

/**
 * Xml signature implementation
 *
 * @param {string} idMode. Value of "wssecurity" will create/validate id's with the ws-security namespace
 * @param {object} options. Initial configurations
 */
function SignedXml(idMode, options) {
  this.options = options || {};
  this.idMode = idMode;
  this.references = [];
  this.id = 0;
  this.signingKey = null;
  this.signingCert = null;
  this.signatureAlgorithm =
    this.options.signatureAlgorithm || "http://www.w3.org/2000/09/xmldsig#rsa-sha1";
  this.canonicalizationAlgorithm =
    this.options.canonicalizationAlgorithm || "http://www.w3.org/2001/10/xml-exc-c14n#";
  this.inclusiveNamespacesPrefixList = this.options.inclusiveNamespacesPrefixList || "";
  this.signedXml = "";
  this.signatureXml = "";
  this.signatureNode = null;
  this.signatureValue = "";
  this.originalXmlWithIds = "";
  this.validationErrors = [];
  this.keyInfo = null;
  this.idAttributes = ["Id", "ID", "id"];
  if (this.options.idAttribute) {
    this.idAttributes.splice(0, 0, this.options.idAttribute);
  }
  this.implicitTransforms = this.options.implicitTransforms || [];
  this.getKeyInfoContent = SignedXml.getKeyInfoContent;
  this.getCertFromKeyInfo = SignedXml.getCertFromKeyInfo;
  this.keyInfoAttributes = {};
}

SignedXml.prototype.CanonicalizationAlgorithms = {
  "http://www.w3.org/TR/2001/REC-xml-c14n-20010315": c14n.C14nCanonicalization,
  "http://www.w3.org/TR/2001/REC-xml-c14n-20010315#WithComments":
    c14n.C14nCanonicalizationWithComments,
  "http://www.w3.org/2001/10/xml-exc-c14n#": execC14n.ExclusiveCanonicalization,
  "http://www.w3.org/2001/10/xml-exc-c14n#WithComments":
    execC14n.ExclusiveCanonicalizationWithComments,
  "http://www.w3.org/2000/09/xmldsig#enveloped-signature": EnvelopedSignature,
};

SignedXml.prototype.HashAlgorithms = {
  "http://www.w3.org/2000/09/xmldsig#sha1": SHA1,
  "http://www.w3.org/2001/04/xmlenc#sha256": SHA256,
  "http://www.w3.org/2001/04/xmlenc#sha512": SHA512,
};

SignedXml.prototype.SignatureAlgorithms = {
  "http://www.w3.org/2000/09/xmldsig#rsa-sha1": RSASHA1,
  "http://www.w3.org/2001/04/xmldsig-more#rsa-sha256": RSASHA256,
  "http://www.w3.org/2001/04/xmldsig-more#rsa-sha512": RSASHA512,
  // Disabled by default due to key confusion concerns.
  // 'http://www.w3.org/2000/09/xmldsig#hmac-sha1': HMACSHA1
};

/**
 * Due to key-confusion issues, its risky to have both hmac
 * and digital signature algos enabled at the same time.
 * This enables HMAC and disables other signing algos.
 */
SignedXml.prototype.enableHMAC = function () {
  this.SignatureAlgorithms = {
    "http://www.w3.org/2000/09/xmldsig#hmac-sha1": HMACSHA1,
  };
  this.getKeyInfoContent = () => null;
};

SignedXml.defaultNsForPrefix = {
  ds: "http://www.w3.org/2000/09/xmldsig#",
};

SignedXml.findAncestorNs = findAncestorNs;

SignedXml.getKeyInfoContent = function ({ publicCert = null, prefix = null } = {}) {
  if (publicCert == null) {
    return null;
  }

  prefix = prefix ? prefix + ":" : "";

  let x509Certs = "";
  if (Buffer.isBuffer(publicCert)) {
    publicCert = publicCert.toString("latin1");
  }

  if (typeof publicCert === "string") {
    publicCert = publicCert.match(utils.EXTRACT_X509_CERTS);
  }

  if (Array.isArray(publicCert)) {
    x509Certs = publicCert
      .map((c) => `<X509Certificate>${utils.pemToDer(c)}</X509Certificate>`)
      .join("");
  }

  return `<${prefix}X509Data>${x509Certs}</${prefix}X509Data>`;
};

SignedXml.getCertFromKeyInfo = function (keyInfo) {
  if (keyInfo != null && keyInfo.length > 0) {
    const certs = xpath.select(".//*[local-name(.)='X509Certificate']", keyInfo[0]);
    if (certs.length > 0) {
      return utils.derToPem(certs[0].textContent.trim(), "CERTIFICATE");
    }
  }

  return null;
};

SignedXml.prototype.checkSignature = function (xml, callback) {
  if (callback != null && typeof callback !== "function") {
    throw new Error("Last parameter must be a callback function");
  }

  this.validationErrors = [];
  this.signedXml = xml;

  var doc = new Dom().parseFromString(xml);

  if (!this.validateReferences(doc)) {
    if (!callback) {
      return false;
    } else {
      callback(new Error("Could not validate references"));
      return;
    }
  }

  if (!callback) {
    // Synchronous flow
    if (!this.validateSignatureValue(doc)) {
      return false;
    }
    return true;
  } else {
    // Asynchronous flow
    this.validateSignatureValue(doc, function (err, isValidSignature) {
      if (err) {
        this.validationErrors.push(
          "invalid signature: the signature value " + this.signatureValue + " is incorrect"
        );
        callback(err);
      } else {
        callback(null, isValidSignature);
      }
    });
  }
};

SignedXml.prototype.getCanonSignedInfoXml = function (doc) {
  var signedInfo = utils.findChilds(this.signatureNode, "SignedInfo");
  if (signedInfo.length == 0) {
    throw new Error("could not find SignedInfo element in the message");
  }

  if (
    this.canonicalizationAlgorithm === "http://www.w3.org/TR/2001/REC-xml-c14n-20010315" ||
    this.canonicalizationAlgorithm ===
      "http://www.w3.org/TR/2001/REC-xml-c14n-20010315#WithComments"
  ) {
    if (!doc || typeof doc !== "object") {
      throw new Error(
        "When canonicalization method is non-exclusive, whole xml dom must be provided as an argument"
      );
    }
  }

  /**
   * Search for ancestor namespaces before canonicalization.
   */
  var ancestorNamespaces = [];
  ancestorNamespaces = findAncestorNs(doc, "//*[local-name()='SignedInfo']");

  var c14nOptions = {
    ancestorNamespaces: ancestorNamespaces,
  };
  return this.getCanonXml([this.canonicalizationAlgorithm], signedInfo[0], c14nOptions);
};

SignedXml.prototype.getCanonReferenceXml = function (doc, ref, node) {
  /**
   * Search for ancestor namespaces before canonicalization.
   */
  if (Array.isArray(ref.transforms)) {
    ref.ancestorNamespaces = findAncestorNs(doc, ref.xpath, this.namespaceResolver);
  }

  var c14nOptions = {
    inclusiveNamespacesPrefixList: ref.inclusiveNamespacesPrefixList,
    ancestorNamespaces: ref.ancestorNamespaces,
  };

  return this.getCanonXml(ref.transforms, node, c14nOptions);
};

SignedXml.prototype.validateSignatureValue = function (doc, callback) {
  var signedInfoCanon = this.getCanonSignedInfoXml(doc);
  var signer = this.findSignatureAlgorithm(this.signatureAlgorithm);
<<<<<<< HEAD
  var res = signer.verifySignature(
    signedInfoCanon,
    this.getCertFromKeyInfo(this.keyInfo) || this.signingCert || this.signingKey,
    this.signatureValue,
    callback
  );
  if (!res && !callback)
=======
  var res = signer.verifySignature(signedInfoCanon, this.signingKey, this.signatureValue, callback);
  if (!res && !callback) {
>>>>>>> b4256263
    this.validationErrors.push(
      "invalid signature: the signature value " + this.signatureValue + " is incorrect"
    );
  }
  return res;
};

SignedXml.prototype.calculateSignatureValue = function (doc, callback) {
  var signedInfoCanon = this.getCanonSignedInfoXml(doc);
  var signer = this.findSignatureAlgorithm(this.signatureAlgorithm);
  this.signatureValue = signer.getSignature(signedInfoCanon, this.signingKey, callback);
};

SignedXml.prototype.findSignatureAlgorithm = function (name) {
<<<<<<< HEAD
  var algo = this.SignatureAlgorithms[name];
  if (algo) return new algo();
  else throw new Error("signature algorithm '" + name + "' is not supported");
};

SignedXml.prototype.findCanonicalizationAlgorithm = function (name) {
  var algo = this.CanonicalizationAlgorithms[name];
  if (algo) return new algo();
  else throw new Error("canonicalization algorithm '" + name + "' is not supported");
};

SignedXml.prototype.findHashAlgorithm = function (name) {
  var algo = this.HashAlgorithms[name];
  if (algo) return new algo();
  else throw new Error("hash algorithm '" + name + "' is not supported");
=======
  var algo = SignedXml.SignatureAlgorithms[name];
  if (algo) {
    return new algo();
  } else {
    throw new Error("signature algorithm '" + name + "' is not supported");
  }
};

SignedXml.prototype.findCanonicalizationAlgorithm = function (name) {
  var algo = SignedXml.CanonicalizationAlgorithms[name];
  if (algo) {
    return new algo();
  } else {
    throw new Error("canonicalization algorithm '" + name + "' is not supported");
  }
};

SignedXml.prototype.findHashAlgorithm = function (name) {
  var algo = SignedXml.HashAlgorithms[name];
  if (algo) {
    return new algo();
  } else {
    throw new Error("hash algorithm '" + name + "' is not supported");
  }
>>>>>>> b4256263
};

SignedXml.prototype.validateReferences = function (doc) {
  for (var r in this.references) {
    if (!this.references.hasOwnProperty(r)) {
      continue;
    }

    var ref = this.references[r];

    var uri = ref.uri[0] == "#" ? ref.uri.substring(1) : ref.uri;
    var elem = [];

    if (uri == "") {
      elem = xpath.select("//*", doc);
    } else if (uri.indexOf("'") != -1) {
      // xpath injection
      throw new Error("Cannot validate a uri with quotes inside it");
    } else {
      var elemXpath;
      var num_elements_for_id = 0;
      for (var index in this.idAttributes) {
        if (!this.idAttributes.hasOwnProperty(index)) {
          continue;
        }
        var tmp_elemXpath =
          "//*[@*[local-name(.)='" + this.idAttributes[index] + "']='" + uri + "']";
        var tmp_elem = xpath.select(tmp_elemXpath, doc);
        num_elements_for_id += tmp_elem.length;
        if (tmp_elem.length > 0) {
          elem = tmp_elem;
          elemXpath = tmp_elemXpath;
        }
      }
      if (num_elements_for_id > 1) {
        throw new Error(
          "Cannot validate a document which contains multiple elements with the " +
            "same value for the ID / Id / Id attributes, in order to prevent " +
            "signature wrapping attack."
        );
      }

      ref.xpath = elemXpath;
    }

    if (elem.length == 0) {
      this.validationErrors.push(
        "invalid signature: the signature references an element with uri " +
          ref.uri +
          " but could not find such element in the xml"
      );
      return false;
    }

    var canonXml = this.getCanonReferenceXml(doc, ref, elem[0]);

    var hash = this.findHashAlgorithm(ref.digestAlgorithm);
    var digest = hash.getHash(canonXml);

    if (!validateDigestValue(digest, ref.digestValue)) {
      this.validationErrors.push(
        "invalid signature: for uri " +
          ref.uri +
          " calculated digest is " +
          digest +
          " but the xml to validate supplies digest " +
          ref.digestValue
      );

      return false;
    }
  }
  return true;
};

SignedXml.prototype.loadSignature = function (signatureNode) {
  if (typeof signatureNode === "string") {
    this.signatureNode = signatureNode = new Dom().parseFromString(signatureNode);
  } else {
    this.signatureNode = signatureNode;
  }

  this.signatureXml = signatureNode.toString();

  var nodes = xpath.select(
    ".//*[local-name(.)='CanonicalizationMethod']/@Algorithm",
    signatureNode
  );
  if (nodes.length == 0) {
    throw new Error("could not find CanonicalizationMethod/@Algorithm element");
  }
  this.canonicalizationAlgorithm = nodes[0].value;

  this.signatureAlgorithm = utils.findFirst(
    signatureNode,
    ".//*[local-name(.)='SignatureMethod']/@Algorithm"
  ).value;

  this.references = [];
  var references = xpath.select(
    ".//*[local-name(.)='SignedInfo']/*[local-name(.)='Reference']",
    signatureNode
  );
  if (references.length == 0) {
    throw new Error("could not find any Reference elements");
  }

  for (var i in references) {
    if (!references.hasOwnProperty(i)) {
      continue;
    }

    this.loadReference(references[i]);
  }

  this.signatureValue = utils
    .findFirst(signatureNode, ".//*[local-name(.)='SignatureValue']/text()")
    .data.replace(/\r?\n/g, "");

  this.keyInfo = xpath.select(".//*[local-name(.)='KeyInfo']", signatureNode);
};

/**
 * Load the reference xml node to a model
 *
 */
SignedXml.prototype.loadReference = function (ref) {
  var nodes = utils.findChilds(ref, "DigestMethod");
  if (nodes.length == 0) {
    throw new Error("could not find DigestMethod in reference " + ref.toString());
  }
  var digestAlgoNode = nodes[0];

  var attr = utils.findAttr(digestAlgoNode, "Algorithm");
  if (!attr) {
    throw new Error("could not find Algorithm attribute in node " + digestAlgoNode.toString());
  }
  var digestAlgo = attr.value;

  nodes = utils.findChilds(ref, "DigestValue");
  if (nodes.length == 0) {
    throw new Error("could not find DigestValue node in reference " + ref.toString());
  }
  if (nodes[0].childNodes.length == 0 || !nodes[0].firstChild.data) {
    throw new Error("could not find the value of DigestValue in " + nodes[0].toString());
  }
  var digestValue = nodes[0].firstChild.data;

  var transforms = [];
  var inclusiveNamespacesPrefixList;
  nodes = utils.findChilds(ref, "Transforms");
  if (nodes.length != 0) {
    var transformsNode = nodes[0];
    var transformsAll = utils.findChilds(transformsNode, "Transform");
    for (var t in transformsAll) {
      if (!transformsAll.hasOwnProperty(t)) {
        continue;
      }

      var trans = transformsAll[t];
      transforms.push(utils.findAttr(trans, "Algorithm").value);
    }

    var inclusiveNamespaces = utils.findChilds(trans, "InclusiveNamespaces");
    if (inclusiveNamespaces.length > 0) {
      //Should really only be one prefix list, but maybe there's some circumstances where more than one to lets handle it
      for (var i = 0; i < inclusiveNamespaces.length; i++) {
        if (inclusiveNamespacesPrefixList) {
          inclusiveNamespacesPrefixList =
            inclusiveNamespacesPrefixList + " " + inclusiveNamespaces[i].getAttribute("PrefixList");
        } else {
          inclusiveNamespacesPrefixList = inclusiveNamespaces[i].getAttribute("PrefixList");
        }
      }
    }
  }

  var hasImplicitTransforms =
    Array.isArray(this.implicitTransforms) && this.implicitTransforms.length > 0;
  if (hasImplicitTransforms) {
    this.implicitTransforms.forEach(function (t) {
      transforms.push(t);
    });
  }

  /**
   * DigestMethods take an octet stream rather than a node set. If the output of the last transform is a node set, we
   * need to canonicalize the node set to an octet stream using non-exclusive canonicalization. If there are no
   * transforms, we need to canonicalize because URI dereferencing for a same-document reference will return a node-set.
   * See:
   * https://www.w3.org/TR/xmldsig-core1/#sec-DigestMethod
   * https://www.w3.org/TR/xmldsig-core1/#sec-ReferenceProcessingModel
   * https://www.w3.org/TR/xmldsig-core1/#sec-Same-Document
   */
  if (
    transforms.length === 0 ||
    transforms[transforms.length - 1] === "http://www.w3.org/2000/09/xmldsig#enveloped-signature"
  ) {
    transforms.push("http://www.w3.org/TR/2001/REC-xml-c14n-20010315");
  }

  this.addReference(
    null,
    transforms,
    digestAlgo,
    utils.findAttr(ref, "URI").value,
    digestValue,
    inclusiveNamespacesPrefixList,
    false
  );
};

SignedXml.prototype.addReference = function (
  xpath,
  transforms,
  digestAlgorithm,
  uri,
  digestValue,
  inclusiveNamespacesPrefixList,
  isEmptyUri
) {
  this.references.push({
    xpath: xpath,
    transforms: transforms ? transforms : ["http://www.w3.org/2001/10/xml-exc-c14n#"],
    digestAlgorithm: digestAlgorithm ? digestAlgorithm : "http://www.w3.org/2000/09/xmldsig#sha1",
    uri: uri,
    digestValue: digestValue,
    inclusiveNamespacesPrefixList: inclusiveNamespacesPrefixList,
    isEmptyUri: isEmptyUri,
  });
};

/**
 * Compute the signature of the given xml (using the already defined settings)
 *
 * Options:
 *
 * - `prefix` {String} Adds a prefix for the generated signature tags
 * - `attrs` {Object} A hash of attributes and values `attrName: value` to add to the signature root node
 * - `location` {{ reference: String, action: String }}
 * - `existingPrefixes` {Object} A hash of prefixes and namespaces `prefix: namespace` already in the xml
 *   An object with a `reference` key which should
 *   contain a XPath expression, an `action` key which
 *   should contain one of the following values:
 *   `append`, `prepend`, `before`, `after`
 *
 */
SignedXml.prototype.computeSignature = function (xml, opts, callback) {
  if (typeof opts === "function" && callback == null) {
    callback = opts;
  }

  if (callback != null && typeof callback !== "function") {
    throw new Error("Last parameter must be a callback function");
  }

  var doc = new Dom().parseFromString(xml);
  var xmlNsAttr = "xmlns";
  var signatureAttrs = [];
  var location;
  var attrs;
  var prefix;
  var currentPrefix;

  var validActions = ["append", "prepend", "before", "after"];

  opts = opts || {};
  prefix = opts.prefix;
  attrs = opts.attrs || {};
  location = opts.location || {};
  var existingPrefixes = opts.existingPrefixes || {};

  this.namespaceResolver = {
    lookupNamespaceURI: function (prefix) {
      return existingPrefixes[prefix];
    },
  };

  // defaults to the root node
  location.reference = location.reference || "/*";
  // defaults to append action
  location.action = location.action || "append";

  if (validActions.indexOf(location.action) === -1) {
    var err = new Error(
      "location.action option has an invalid action: " +
        location.action +
        ", must be any of the following values: " +
        validActions.join(", ")
    );
    if (!callback) {
      throw err;
    } else {
      callback(err, null);
      return;
    }
  }

  // automatic insertion of `:`
  if (prefix) {
    xmlNsAttr += ":" + prefix;
    currentPrefix = prefix + ":";
  } else {
    currentPrefix = "";
  }

  Object.keys(attrs).forEach(function (name) {
    if (name !== "xmlns" && name !== xmlNsAttr) {
      signatureAttrs.push(name + '="' + attrs[name] + '"');
    }
  });

  // add the xml namespace attribute
  signatureAttrs.push(xmlNsAttr + '="http://www.w3.org/2000/09/xmldsig#"');

  var signatureXml = "<" + currentPrefix + "Signature " + signatureAttrs.join(" ") + ">";

  signatureXml += this.createSignedInfo(doc, prefix);
  signatureXml += this.getKeyInfo(prefix);
  signatureXml += "</" + currentPrefix + "Signature>";

  this.originalXmlWithIds = doc.toString();

  var existingPrefixesString = "";
  Object.keys(existingPrefixes).forEach(function (key) {
    existingPrefixesString += "xmlns:" + key + '="' + existingPrefixes[key] + '" ';
  });

  // A trick to remove the namespaces that already exist in the xml
  // This only works if the prefix and namespace match with those in te xml
  var dummySignatureWrapper = "<Dummy " + existingPrefixesString + ">" + signatureXml + "</Dummy>";
  var nodeXml = new Dom().parseFromString(dummySignatureWrapper);
  var signatureDoc = nodeXml.documentElement.firstChild;

  var referenceNode = xpath.select(location.reference, doc);

  if (!referenceNode || referenceNode.length === 0) {
    var err2 = new Error(
      "the following xpath cannot be used because it was not found: " + location.reference
    );
    if (!callback) {
      throw err2;
    } else {
      callback(err2, null);
      return;
    }
  }

  referenceNode = referenceNode[0];

  if (location.action === "append") {
    referenceNode.appendChild(signatureDoc);
  } else if (location.action === "prepend") {
    referenceNode.insertBefore(signatureDoc, referenceNode.firstChild);
  } else if (location.action === "before") {
    referenceNode.parentNode.insertBefore(signatureDoc, referenceNode);
  } else if (location.action === "after") {
    referenceNode.parentNode.insertBefore(signatureDoc, referenceNode.nextSibling);
  }

  this.signatureNode = signatureDoc;
  var signedInfoNode = utils.findChilds(this.signatureNode, "SignedInfo");
  if (signedInfoNode.length == 0) {
    var err3 = new Error("could not find SignedInfo element in the message");
    if (!callback) {
      throw err3;
    } else {
      callback(err3);
      return;
    }
  }
  signedInfoNode = signedInfoNode[0];

  if (!callback) {
    //Synchronous flow
    this.calculateSignatureValue(doc);
    signatureDoc.insertBefore(this.createSignature(prefix), signedInfoNode.nextSibling);
    this.signatureXml = signatureDoc.toString();
    this.signedXml = doc.toString();
  } else {
    var self = this;
    //Asynchronous flow
    this.calculateSignatureValue(doc, function (err, signature) {
      if (err) {
        callback(err);
      } else {
        self.signatureValue = signature;
        signatureDoc.insertBefore(self.createSignature(prefix), signedInfoNode.nextSibling);
        self.signatureXml = signatureDoc.toString();
        self.signedXml = doc.toString();
        callback(null, self);
      }
    });
  }
};

SignedXml.prototype.getKeyInfo = function (prefix) {
  var res = "";
  var currentPrefix;

  currentPrefix = prefix || "";
  currentPrefix = currentPrefix ? currentPrefix + ":" : currentPrefix;

  var keyInfoAttrs = "";
  if (this.keyInfoAttributes) {
    Object.keys(this.keyInfoAttributes).forEach((name) => {
      keyInfoAttrs += " " + name + '="' + this.keyInfoAttributes[name] + '"';
    });
  }
  const keyInfoContent = this.getKeyInfoContent({ publicCert: this.signingCert, prefix });
  if (keyInfoAttrs !== "" || keyInfoContent != null) {
    res += "<" + currentPrefix + "KeyInfo" + keyInfoAttrs + ">";
    res += keyInfoContent;
    res += "</" + currentPrefix + "KeyInfo>";
    return res;
  } else {
    return "";
  }
};

/**
 * Generate the Reference nodes (as part of the signature process)
 *
 */
SignedXml.prototype.createReferences = function (doc, prefix) {
  var res = "";

  prefix = prefix || "";
  prefix = prefix ? prefix + ":" : prefix;

  for (var n in this.references) {
    if (!this.references.hasOwnProperty(n)) {
      continue;
    }

    var ref = this.references[n];
    var nodes = xpath.selectWithResolver(ref.xpath, doc, this.namespaceResolver);

    if (nodes.length == 0) {
      throw new Error(
        "the following xpath cannot be signed because it was not found: " + ref.xpath
      );
    }

    for (var h in nodes) {
      if (!nodes.hasOwnProperty(h)) {
        continue;
      }

      var node = nodes[h];
      if (ref.isEmptyUri) {
        res += "<" + prefix + 'Reference URI="">';
      } else {
        var id = this.ensureHasId(node);
        ref.uri = id;
        res += "<" + prefix + 'Reference URI="#' + id + '">';
      }
      res += "<" + prefix + "Transforms>";
      for (var t in ref.transforms) {
        if (!ref.transforms.hasOwnProperty(t)) {
          continue;
        }

        var trans = ref.transforms[t];
        var transform = this.findCanonicalizationAlgorithm(trans);
        res += "<" + prefix + 'Transform Algorithm="' + transform.getAlgorithmName() + '"';
        if (ref.inclusiveNamespacesPrefixList) {
          res += ">";
          res +=
            '<InclusiveNamespaces PrefixList="' +
            ref.inclusiveNamespacesPrefixList +
            '" xmlns="' +
            transform.getAlgorithmName() +
            '"/>';
          res += "</" + prefix + "Transform>";
        } else {
          res += " />";
        }
      }

      var canonXml = this.getCanonReferenceXml(doc, ref, node);

      var digestAlgorithm = this.findHashAlgorithm(ref.digestAlgorithm);
      res +=
        "</" +
        prefix +
        "Transforms>" +
        "<" +
        prefix +
        'DigestMethod Algorithm="' +
        digestAlgorithm.getAlgorithmName() +
        '" />' +
        "<" +
        prefix +
        "DigestValue>" +
        digestAlgorithm.getHash(canonXml) +
        "</" +
        prefix +
        "DigestValue>" +
        "</" +
        prefix +
        "Reference>";
    }
  }

  return res;
};

SignedXml.prototype.getCanonXml = function (transforms, node, options) {
  options = options || {};
  options.defaultNsForPrefix = options.defaultNsForPrefix || SignedXml.defaultNsForPrefix;
  options.signatureNode = this.signatureNode;

  var canonXml = node.cloneNode(true); // Deep clone

  for (var t in transforms) {
    if (!transforms.hasOwnProperty(t)) {
      continue;
    }

    var transform = this.findCanonicalizationAlgorithm(transforms[t]);
    canonXml = transform.process(canonXml, options);
    //TODO: currently transform.process may return either Node or String value (enveloped transformation returns Node, exclusive-canonicalization returns String).
    //This either needs to be more explicit in the API, or all should return the same.
    //exclusive-canonicalization returns String since it builds the Xml by hand. If it had used xmldom it would incorrectly minimize empty tags
    //to <x/> instead of <x></x> and also incorrectly handle some delicate line break issues.
    //enveloped transformation returns Node since if it would return String consider this case:
    //<x xmlns:p='ns'><p:y/></x>
    //if only y is the node to sign then a string would be <p:y/> without the definition of the p namespace. probably xmldom toString() should have added it.
  }
  return canonXml.toString();
};

/**
 * Ensure an element has Id attribute. If not create it with unique value.
 * Work with both normal and wssecurity Id flavour
 */
SignedXml.prototype.ensureHasId = function (node) {
  var attr;

  if (this.idMode == "wssecurity") {
    attr = utils.findAttr(
      node,
      "Id",
      "http://docs.oasis-open.org/wss/2004/01/oasis-200401-wss-wssecurity-utility-1.0.xsd"
    );
  } else {
    for (var index in this.idAttributes) {
      if (!this.idAttributes.hasOwnProperty(index)) {
        continue;
      }

      attr = utils.findAttr(node, this.idAttributes[index], null);
      if (attr) {
        break;
      }
    }
  }

  if (attr) {
    return attr.value;
  }

  //add the attribute
  var id = "_" + this.id++;

  if (this.idMode == "wssecurity") {
    node.setAttributeNS(
      "http://www.w3.org/2000/xmlns/",
      "xmlns:wsu",
      "http://docs.oasis-open.org/wss/2004/01/oasis-200401-wss-wssecurity-utility-1.0.xsd"
    );
    node.setAttributeNS(
      "http://docs.oasis-open.org/wss/2004/01/oasis-200401-wss-wssecurity-utility-1.0.xsd",
      "wsu:Id",
      id
    );
  } else {
    node.setAttribute("Id", id);
  }

  return id;
};

/**
 * Create the SignedInfo element
 *
 */
SignedXml.prototype.createSignedInfo = function (doc, prefix) {
  var transform = this.findCanonicalizationAlgorithm(this.canonicalizationAlgorithm);
  var algo = this.findSignatureAlgorithm(this.signatureAlgorithm);
  var currentPrefix;

  currentPrefix = prefix || "";
  currentPrefix = currentPrefix ? currentPrefix + ":" : currentPrefix;

  var res = "<" + currentPrefix + "SignedInfo>";
  res +=
    "<" + currentPrefix + 'CanonicalizationMethod Algorithm="' + transform.getAlgorithmName() + '"';
  if (this.inclusiveNamespacesPrefixList) {
    res += ">";
    res +=
      '<InclusiveNamespaces PrefixList="' +
      this.inclusiveNamespacesPrefixList +
      '" xmlns="' +
      transform.getAlgorithmName() +
      '"/>';
    res += "</" + currentPrefix + "CanonicalizationMethod>";
  } else {
    res += " />";
  }
  res += "<" + currentPrefix + 'SignatureMethod Algorithm="' + algo.getAlgorithmName() + '" />';

  res += this.createReferences(doc, prefix);
  res += "</" + currentPrefix + "SignedInfo>";
  return res;
};

/**
 * Create the Signature element
 *
 */
SignedXml.prototype.createSignature = function (prefix) {
  var xmlNsAttr = "xmlns";

  if (prefix) {
    xmlNsAttr += ":" + prefix;
    prefix += ":";
  } else {
    prefix = "";
  }

  var signatureValueXml =
    "<" + prefix + "SignatureValue>" + this.signatureValue + "</" + prefix + "SignatureValue>";
  //the canonicalization requires to get a valid xml node.
  //we need to wrap the info in a dummy signature since it contains the default namespace.
  var dummySignatureWrapper =
    "<" +
    prefix +
    "Signature " +
    xmlNsAttr +
    '="http://www.w3.org/2000/09/xmldsig#">' +
    signatureValueXml +
    "</" +
    prefix +
    "Signature>";

  var doc = new Dom().parseFromString(dummySignatureWrapper);
  return doc.documentElement.firstChild;
};

SignedXml.prototype.getSignatureXml = function () {
  return this.signatureXml;
};

SignedXml.prototype.getOriginalXmlWithIds = function () {
  return this.originalXmlWithIds;
};

SignedXml.prototype.getSignedXml = function () {
  return this.signedXml;
};

exports.SignedXml = SignedXml;<|MERGE_RESOLUTION|>--- conflicted
+++ resolved
@@ -502,18 +502,13 @@
 SignedXml.prototype.validateSignatureValue = function (doc, callback) {
   var signedInfoCanon = this.getCanonSignedInfoXml(doc);
   var signer = this.findSignatureAlgorithm(this.signatureAlgorithm);
-<<<<<<< HEAD
   var res = signer.verifySignature(
     signedInfoCanon,
     this.getCertFromKeyInfo(this.keyInfo) || this.signingCert || this.signingKey,
     this.signatureValue,
     callback
   );
-  if (!res && !callback)
-=======
-  var res = signer.verifySignature(signedInfoCanon, this.signingKey, this.signatureValue, callback);
   if (!res && !callback) {
->>>>>>> b4256263
     this.validationErrors.push(
       "invalid signature: the signature value " + this.signatureValue + " is incorrect"
     );
@@ -528,24 +523,7 @@
 };
 
 SignedXml.prototype.findSignatureAlgorithm = function (name) {
-<<<<<<< HEAD
   var algo = this.SignatureAlgorithms[name];
-  if (algo) return new algo();
-  else throw new Error("signature algorithm '" + name + "' is not supported");
-};
-
-SignedXml.prototype.findCanonicalizationAlgorithm = function (name) {
-  var algo = this.CanonicalizationAlgorithms[name];
-  if (algo) return new algo();
-  else throw new Error("canonicalization algorithm '" + name + "' is not supported");
-};
-
-SignedXml.prototype.findHashAlgorithm = function (name) {
-  var algo = this.HashAlgorithms[name];
-  if (algo) return new algo();
-  else throw new Error("hash algorithm '" + name + "' is not supported");
-=======
-  var algo = SignedXml.SignatureAlgorithms[name];
   if (algo) {
     return new algo();
   } else {
@@ -554,7 +532,7 @@
 };
 
 SignedXml.prototype.findCanonicalizationAlgorithm = function (name) {
-  var algo = SignedXml.CanonicalizationAlgorithms[name];
+  var algo = this.CanonicalizationAlgorithms[name];
   if (algo) {
     return new algo();
   } else {
@@ -563,13 +541,12 @@
 };
 
 SignedXml.prototype.findHashAlgorithm = function (name) {
-  var algo = SignedXml.HashAlgorithms[name];
+  var algo = this.HashAlgorithms[name];
   if (algo) {
     return new algo();
   } else {
     throw new Error("hash algorithm '" + name + "' is not supported");
   }
->>>>>>> b4256263
 };
 
 SignedXml.prototype.validateReferences = function (doc) {
