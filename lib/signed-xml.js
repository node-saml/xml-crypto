--- conflicted
+++ resolved
@@ -1,22 +1,10 @@
-<<<<<<< HEAD
-var xpath = require("xpath");
-var Dom = require("@xmldom/xmldom").DOMParser;
-var utils = require("./utils");
-var c14n = require("./c14n-canonicalization");
-var execC14n = require("./exclusive-canonicalization");
-var EnvelopedSignature = require("./enveloped-signature").EnvelopedSignature;
-var crypto = require("crypto");
-=======
 const xpath = require("xpath");
 const Dom = require("@xmldom/xmldom").DOMParser;
 const utils = require("./utils");
 const c14n = require("./c14n-canonicalization");
 const execC14n = require("./exclusive-canonicalization");
 const EnvelopedSignature = require("./enveloped-signature").EnvelopedSignature;
-const StringKeyInfo = require("./string-key-info");
-const FileKeyInfo = require("./file-key-info");
 const crypto = require("crypto");
->>>>>>> f9e2cfa9
 
 /**
  * Hash algorithm implementation
@@ -396,7 +384,6 @@
 
   prefix = prefix ? prefix + ":" : "";
 
-<<<<<<< HEAD
   let x509Certs = "";
   if (Buffer.isBuffer(publicCert)) {
     publicCert = publicCert.toString("latin1");
@@ -434,31 +421,7 @@
   this.validationErrors = [];
   this.signedXml = xml;
 
-  var doc = new Dom().parseFromString(xml);
-=======
-  if (!this.keyInfoProvider) {
-    const err = new Error("cannot validate signature since no key info resolver was provided");
-    if (!callback) {
-      throw err;
-    } else {
-      callback(err);
-      return;
-    }
-  }
-
-  this.signingKey = this.keyInfoProvider.getKey(this.keyInfo);
-  if (!this.signingKey) {
-    const err2 = new Error("key info provider could not resolve key info " + this.keyInfo);
-    if (!callback) {
-      throw err2;
-    } else {
-      callback(err2);
-      return;
-    }
-  }
-
   const doc = new Dom().parseFromString(xml);
->>>>>>> f9e2cfa9
 
   if (!this.validateReferences(doc)) {
     if (!callback) {
@@ -537,19 +500,11 @@
 };
 
 SignedXml.prototype.validateSignatureValue = function (doc, callback) {
-<<<<<<< HEAD
-  var signedInfoCanon = this.getCanonSignedInfoXml(doc);
-  var signer = this.findSignatureAlgorithm(this.signatureAlgorithm);
-  var res = signer.verifySignature(
-    signedInfoCanon,
-    this.getCertFromKeyInfo(this.keyInfo) || this.signingCert || this.signingKey,
-=======
   const signedInfoCanon = this.getCanonSignedInfoXml(doc);
   const signer = this.findSignatureAlgorithm(this.signatureAlgorithm);
   const res = signer.verifySignature(
     signedInfoCanon,
-    this.signingKey,
->>>>>>> f9e2cfa9
+    this.getCertFromKeyInfo(this.keyInfo) || this.signingCert || this.signingKey,
     this.signatureValue,
     callback
   );
@@ -568,11 +523,7 @@
 };
 
 SignedXml.prototype.findSignatureAlgorithm = function (name) {
-<<<<<<< HEAD
-  var algo = this.SignatureAlgorithms[name];
-=======
-  const algo = SignedXml.SignatureAlgorithms[name];
->>>>>>> f9e2cfa9
+  const algo = this.SignatureAlgorithms[name];
   if (algo) {
     return new algo();
   } else {
@@ -581,11 +532,7 @@
 };
 
 SignedXml.prototype.findCanonicalizationAlgorithm = function (name) {
-<<<<<<< HEAD
-  var algo = this.CanonicalizationAlgorithms[name];
-=======
-  const algo = SignedXml.CanonicalizationAlgorithms[name];
->>>>>>> f9e2cfa9
+  const algo = this.CanonicalizationAlgorithms[name];
   if (algo) {
     return new algo();
   } else {
@@ -594,11 +541,7 @@
 };
 
 SignedXml.prototype.findHashAlgorithm = function (name) {
-<<<<<<< HEAD
-  var algo = this.HashAlgorithms[name];
-=======
-  const algo = SignedXml.HashAlgorithms[name];
->>>>>>> f9e2cfa9
+  const algo = this.HashAlgorithms[name];
   if (algo) {
     return new algo();
   } else {
@@ -1005,8 +948,7 @@
   currentPrefix = prefix || "";
   currentPrefix = currentPrefix ? currentPrefix + ":" : currentPrefix;
 
-<<<<<<< HEAD
-  var keyInfoAttrs = "";
+  let keyInfoAttrs = "";
   if (this.keyInfoAttributes) {
     Object.keys(this.keyInfoAttributes).forEach((name) => {
       keyInfoAttrs += " " + name + '="' + this.keyInfoAttributes[name] + '"';
@@ -1014,15 +956,6 @@
   }
   const keyInfoContent = this.getKeyInfoContent({ publicCert: this.signingCert, prefix });
   if (keyInfoAttrs !== "" || keyInfoContent != null) {
-=======
-  if (this.keyInfoProvider) {
-    let keyInfoAttrs = "";
-    if (this.keyInfoProvider.attrs) {
-      Object.keys(this.keyInfoProvider.attrs).forEach((name) => {
-        keyInfoAttrs += " " + name + '="' + this.keyInfoProvider.attrs[name] + '"';
-      });
-    }
->>>>>>> f9e2cfa9
     res += "<" + currentPrefix + "KeyInfo" + keyInfoAttrs + ">";
     res += keyInfoContent;
     res += "</" + currentPrefix + "KeyInfo>";
