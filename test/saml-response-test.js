const crypto = require("../index");
const xpath = require("xpath");
const xmldom = require("@xmldom/xmldom");
const fs = require("fs");
const expect = require("chai").expect;

describe("SAML response tests", function () {
  it("test validating SAML response", function () {
    const xml = fs.readFileSync("./test/static/valid_saml.xml", "utf-8");
    const doc = new xmldom.DOMParser().parseFromString(xml);
    const signature = xpath.select(
      "/*/*[local-name(.)='Signature' and namespace-uri(.)='http://www.w3.org/2000/09/xmldsig#']",
      doc
    )[0];
<<<<<<< HEAD
    var sig = new crypto.SignedXml();
    sig.signingCert = fs.readFileSync("./test/static/feide_public.pem");
=======
    const sig = new crypto.SignedXml();
    sig.keyInfoProvider = new crypto.FileKeyInfo("./test/static/feide_public.pem");
>>>>>>> f9e2cfa9
    sig.loadSignature(signature);
    const result = sig.checkSignature(xml);

    expect(result).to.be.true;
  });

  it("test validating wrapped assertion signature", function () {
    const xml = fs.readFileSync("./test/static/valid_saml_signature_wrapping.xml", "utf-8");
    const doc = new xmldom.DOMParser().parseFromString(xml);
    const assertion = xpath.select("//*[local-name(.)='Assertion']", doc)[0];
    const signature = xpath.select(
      "//*[local-name(.)='Signature' and namespace-uri(.)='http://www.w3.org/2000/09/xmldsig#']",
      assertion
    )[0];
<<<<<<< HEAD
    var sig = new crypto.SignedXml();
    sig.signingCert = fs.readFileSync("./test/static/feide_public.pem");
=======
    const sig = new crypto.SignedXml();
    sig.keyInfoProvider = new crypto.FileKeyInfo("./test/static/feide_public.pem");
>>>>>>> f9e2cfa9
    sig.loadSignature(signature);
    expect(function () {
      sig.checkSignature(xml);
    }, "Should not validate a document which contains multiple elements with the " +
      "same value for the ID / Id / Id attributes, in order to prevent " +
      "signature wrapping attack.").to.throw();
  });

  it("test validating SAML response where a namespace is defined outside the signed element", function () {
    const xml = fs.readFileSync("./test/static/saml_external_ns.xml", "utf-8");
    const doc = new xmldom.DOMParser().parseFromString(xml);
    const signature = xpath.select(
      "//*//*[local-name(.)='Signature' and namespace-uri(.)='http://www.w3.org/2000/09/xmldsig#']",
      doc
    )[0];
<<<<<<< HEAD
    var sig = new crypto.SignedXml();
    sig.signingCert = fs.readFileSync("./test/static/saml_external_ns.pem");
=======
    const sig = new crypto.SignedXml();
    sig.keyInfoProvider = new crypto.FileKeyInfo("./test/static/saml_external_ns.pem");
>>>>>>> f9e2cfa9
    sig.loadSignature(signature);
    const result = sig.checkSignature(xml);
    expect(result).to.be.true;
  });

  it("test reference id does not contain quotes", function () {
    const xml = fs.readFileSync("./test/static/id_with_quotes.xml", "utf-8");
    const doc = new xmldom.DOMParser().parseFromString(xml);
    const assertion = xpath.select("//*[local-name(.)='Assertion']", doc)[0];
    const signature = xpath.select(
      "//*[local-name(.)='Signature' and namespace-uri(.)='http://www.w3.org/2000/09/xmldsig#']",
      assertion
    )[0];
<<<<<<< HEAD
    var sig = new crypto.SignedXml();
    sig.signingCert = fs.readFileSync("./test/static/feide_public.pem");
=======
    const sig = new crypto.SignedXml();
    sig.keyInfoProvider = new crypto.FileKeyInfo("./test/static/feide_public.pem");
>>>>>>> f9e2cfa9
    sig.loadSignature(signature);
    expect(function () {
      sig.checkSignature(xml);
    }, "id should not contain quotes").to.throw();
  });

  it("test validating SAML response WithComments", function () {
    const xml = fs.readFileSync("./test/static/valid_saml_withcomments.xml", "utf-8");
    const doc = new xmldom.DOMParser().parseFromString(xml);
    const signature = xpath.select(
      "/*/*[local-name(.)='Signature' and namespace-uri(.)='http://www.w3.org/2000/09/xmldsig#']",
      doc
    )[0];
<<<<<<< HEAD
    var sig = new crypto.SignedXml();
    sig.signingCert = fs.readFileSync("./test/static/feide_public.pem");
=======
    const sig = new crypto.SignedXml();
    sig.keyInfoProvider = new crypto.FileKeyInfo("./test/static/feide_public.pem");
>>>>>>> f9e2cfa9
    sig.loadSignature(signature);
    const result = sig.checkSignature(xml);
    // This doesn't matter, just want to make sure that we don't fail due to unknown algorithm
    expect(result).to.be.false;
  });
});<|MERGE_RESOLUTION|>--- conflicted
+++ resolved
@@ -12,13 +12,8 @@
       "/*/*[local-name(.)='Signature' and namespace-uri(.)='http://www.w3.org/2000/09/xmldsig#']",
       doc
     )[0];
-<<<<<<< HEAD
-    var sig = new crypto.SignedXml();
+    const sig = new crypto.SignedXml();
     sig.signingCert = fs.readFileSync("./test/static/feide_public.pem");
-=======
-    const sig = new crypto.SignedXml();
-    sig.keyInfoProvider = new crypto.FileKeyInfo("./test/static/feide_public.pem");
->>>>>>> f9e2cfa9
     sig.loadSignature(signature);
     const result = sig.checkSignature(xml);
 
@@ -33,13 +28,8 @@
       "//*[local-name(.)='Signature' and namespace-uri(.)='http://www.w3.org/2000/09/xmldsig#']",
       assertion
     )[0];
-<<<<<<< HEAD
-    var sig = new crypto.SignedXml();
+    const sig = new crypto.SignedXml();
     sig.signingCert = fs.readFileSync("./test/static/feide_public.pem");
-=======
-    const sig = new crypto.SignedXml();
-    sig.keyInfoProvider = new crypto.FileKeyInfo("./test/static/feide_public.pem");
->>>>>>> f9e2cfa9
     sig.loadSignature(signature);
     expect(function () {
       sig.checkSignature(xml);
@@ -55,13 +45,8 @@
       "//*//*[local-name(.)='Signature' and namespace-uri(.)='http://www.w3.org/2000/09/xmldsig#']",
       doc
     )[0];
-<<<<<<< HEAD
-    var sig = new crypto.SignedXml();
+    const sig = new crypto.SignedXml();
     sig.signingCert = fs.readFileSync("./test/static/saml_external_ns.pem");
-=======
-    const sig = new crypto.SignedXml();
-    sig.keyInfoProvider = new crypto.FileKeyInfo("./test/static/saml_external_ns.pem");
->>>>>>> f9e2cfa9
     sig.loadSignature(signature);
     const result = sig.checkSignature(xml);
     expect(result).to.be.true;
@@ -75,13 +60,8 @@
       "//*[local-name(.)='Signature' and namespace-uri(.)='http://www.w3.org/2000/09/xmldsig#']",
       assertion
     )[0];
-<<<<<<< HEAD
-    var sig = new crypto.SignedXml();
+    const sig = new crypto.SignedXml();
     sig.signingCert = fs.readFileSync("./test/static/feide_public.pem");
-=======
-    const sig = new crypto.SignedXml();
-    sig.keyInfoProvider = new crypto.FileKeyInfo("./test/static/feide_public.pem");
->>>>>>> f9e2cfa9
     sig.loadSignature(signature);
     expect(function () {
       sig.checkSignature(xml);
@@ -95,13 +75,8 @@
       "/*/*[local-name(.)='Signature' and namespace-uri(.)='http://www.w3.org/2000/09/xmldsig#']",
       doc
     )[0];
-<<<<<<< HEAD
-    var sig = new crypto.SignedXml();
+    const sig = new crypto.SignedXml();
     sig.signingCert = fs.readFileSync("./test/static/feide_public.pem");
-=======
-    const sig = new crypto.SignedXml();
-    sig.keyInfoProvider = new crypto.FileKeyInfo("./test/static/feide_public.pem");
->>>>>>> f9e2cfa9
     sig.loadSignature(signature);
     const result = sig.checkSignature(xml);
     // This doesn't matter, just want to make sure that we don't fail due to unknown algorithm
