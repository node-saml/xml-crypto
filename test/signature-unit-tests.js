<<<<<<< HEAD
var select = require("xpath").select;
var dom = require("@xmldom/xmldom").DOMParser;
var SignedXml = require("../lib/signed-xml.js").SignedXml;
var fs = require("fs");
var crypto = require("crypto");
var expect = require("chai").expect;
=======
const select = require("xpath").select;
const dom = require("@xmldom/xmldom").DOMParser;
const SignedXml = require("../lib/signed-xml.js").SignedXml;
const FileKeyInfo = require("../lib/signed-xml.js").FileKeyInfo;
const fs = require("fs");
const crypto = require("crypto");
const expect = require("chai").expect;
>>>>>>> f9e2cfa9

describe("Signature unit tests", function () {
  function verifySignature(xml, mode) {
    const doc = new dom().parseFromString(xml);
    const node = select(
      "//*[local-name(.)='Signature' and namespace-uri(.)='http://www.w3.org/2000/09/xmldsig#']",
      doc
    )[0];

<<<<<<< HEAD
    var sig = new SignedXml(mode);
    sig.signingCert = fs.readFileSync("./test/static/client_public.pem");
    sig.loadSignature(node);
    try {
      var res = sig.checkSignature(xml);
=======
    const sig = new SignedXml(mode);
    sig.keyInfoProvider = new FileKeyInfo("./test/static/client_public.pem");
    sig.loadSignature(node);
    const res = sig.checkSignature(xml);
>>>>>>> f9e2cfa9

      return res;
    } catch (e) {
      return false;
    }
  }

  function passValidSignature(file, mode) {
    const xml = fs.readFileSync(file).toString();
    const res = verifySignature(xml, mode);
    expect(res, "expected signature to be valid, but it was reported invalid").to.equal(true);
  }

  function passLoadSignature(file, toString) {
    const xml = fs.readFileSync(file).toString();
    const doc = new dom().parseFromString(xml);
    const node = select(
      "/*//*[local-name(.)='Signature' and namespace-uri(.)='http://www.w3.org/2000/09/xmldsig#']",
      doc
    )[0];
    const sig = new SignedXml();
    sig.loadSignature(toString ? node.toString() : node);

    expect(sig.canonicalizationAlgorithm, "wrong canonicalization method").to.equal(
      "http://www.w3.org/2001/10/xml-exc-c14n#"
    );

    expect(sig.signatureAlgorithm, "wrong signature method").to.equal(
      "http://www.w3.org/2000/09/xmldsig#rsa-sha1"
    );

    expect(sig.signatureValue, "wrong signature value").to.equal(
      "PI2xGt3XrVcxYZ34Kw7nFdq75c7Mmo7J0q7yeDhBprHuJal/KV9KyKG+Zy3bmQIxNwkPh0KMP5r1YMTKlyifwbWK0JitRCSa0Fa6z6+TgJi193yiR5S1MQ+esoQT0RzyIOBl9/GuJmXx/1rXnqrTxmL7UxtqKuM29/eHwF0QDUI="
    );

    const keyInfo = select(
      "//*[local-name(.)='KeyInfo']/*[local-name(.)='dummyKey']",
      sig.keyInfo[0]
    )[0];
    expect(keyInfo.firstChild.data, "keyInfo clause not correctly loaded").to.equal("1234");

    expect(sig.references.length).to.equal(3);

    const digests = [
      "b5GCZ2xpP5T7tbLWBTkOl4CYupQ=",
      "K4dI497ZCxzweDIrbndUSmtoezY=",
      "sH1gxKve8wlU8LlFVa2l6w3HMJ0=",
    ];

    for (let i = 0; i < sig.references.length; i++) {
      const ref = sig.references[i];
      const expectedUri = "#_" + i;
      expect(
        ref.uri,
        "wrong uri for index " + i + ". expected: " + expectedUri + " actual: " + ref.uri
      ).to.equal(expectedUri);
      expect(ref.transforms.length).to.equal(1);
      expect(ref.transforms[0]).to.equal("http://www.w3.org/2001/10/xml-exc-c14n#");
      expect(ref.digestValue).to.equal(digests[i]);
      expect(ref.digestAlgorithm).to.equal("http://www.w3.org/2000/09/xmldsig#sha1");
    }
  }

  function failInvalidSignature(file, mode) {
    const xml = fs.readFileSync(file).toString();
    const res = verifySignature(xml, mode);
    expect(res, "expected signature to be invalid, but it was reported valid").to.equal(false);
  }

  function verifyDoesNotDuplicateIdAttributes(mode, prefix) {
    const xml =
      "<x xmlns:wsu='http://docs.oasis-open.org/wss/2004/01/oasis-200401-wss-wssecurity-utility-1.0.xsd' " +
      prefix +
      "Id='_1'></x>";
    const sig = new SignedXml(mode);
    sig.signingKey = fs.readFileSync("./test/static/client.pem");
    sig.addReference("//*[local-name(.)='x']");
    sig.computeSignature(xml);
    const signedXml = sig.getOriginalXmlWithIds();
    const doc = new dom().parseFromString(signedXml);
    const attrs = select("//@*", doc);
    expect(attrs.length, "wrong number of attributes").to.equal(2);
  }

  function nodeExists(doc, xpath) {
    if (!doc && !xpath) {
      return;
    }
    const node = select(xpath, doc);
    expect(node.length, "xpath " + xpath + " not found").to.equal(1);
  }

  function verifyAddsId(mode, nsMode) {
    const xml = '<root><x xmlns="ns"></x><y attr="value"></y><z><w></w></z></root>';
    const sig = new SignedXml(mode);
    sig.signingKey = fs.readFileSync("./test/static/client.pem");

    sig.addReference("//*[local-name(.)='x']");
    sig.addReference("//*[local-name(.)='y']");
    sig.addReference("//*[local-name(.)='w']");

    sig.computeSignature(xml);
    const signedXml = sig.getOriginalXmlWithIds();
    const doc = new dom().parseFromString(signedXml);

    const op = nsMode == "equal" ? "=" : "!=";

    const xpath =
      "//*[local-name(.)='{elem}' and '_{id}' = @*[local-name(.)='Id' and namespace-uri(.)" +
      op +
      "'http://docs.oasis-open.org/wss/2004/01/oasis-200401-wss-wssecurity-utility-1.0.xsd']]";

    //verify each of the signed nodes now has an "Id" attribute with the right value
    nodeExists(doc, xpath.replace("{id}", "0").replace("{elem}", "x"));
    nodeExists(doc, xpath.replace("{id}", "1").replace("{elem}", "y"));
    nodeExists(doc, xpath.replace("{id}", "2").replace("{elem}", "w"));
  }

  function verifyAddsAttrs() {
    const xml = '<root xmlns="ns"><name>xml-crypto</name><repository>github</repository></root>';
    const sig = new SignedXml();
    const attrs = {
      Id: "signatureTest",
      data: "dataValue",
      xmlns: "http://custom-xmlns#",
    };

    sig.signingKey = fs.readFileSync("./test/static/client.pem");

    sig.addReference("//*[local-name(.)='name']");

    sig.computeSignature(xml, {
      attrs: attrs,
    });

    const signedXml = sig.getSignatureXml();
    const doc = new dom().parseFromString(signedXml);
    const signatureNode = doc.documentElement;

    expect(
      attrs.Id,
      'Id attribute is not equal to the expected value: "' + attrs.Id + '"'
    ).to.equal(signatureNode.getAttribute("Id"));
    expect(
      attrs.data,
      'data attribute is not equal to the expected value: "' + attrs.data + '"'
    ).to.equal(signatureNode.getAttribute("data"));
    expect(attrs.xmlns, "xmlns attribute can not be overridden").not.to.equal(
      signatureNode.getAttribute("xmlns")
    );
    expect(
      signatureNode.getAttribute("xmlns"),
      'xmlns attribute is not equal to the expected value: "http://www.w3.org/2000/09/xmldsig#"'
    ).to.equal("http://www.w3.org/2000/09/xmldsig#");
  }

  function verifyReferenceNS() {
    const xml =
      '<root xmlns:wsu="http://docs.oasis-open.org/wss/2004/01/oasis-200401-wss-wssecurity-utility-1.0.xsd"><name wsu:Id="_1">xml-crypto</name><repository wsu:Id="_2">github</repository></root>';
    const sig = new SignedXml("wssecurity");

    sig.signingKey = fs.readFileSync("./test/static/client.pem");

    sig.addReference("//*[@wsu:Id]");

    sig.computeSignature(xml, {
      existingPrefixes: {
        wsu: "http://docs.oasis-open.org/wss/2004/01/oasis-200401-wss-wssecurity-utility-1.0.xsd",
      },
    });

    const signedXml = sig.getSignatureXml();
    const doc = new dom().parseFromString(signedXml);
    const references = select("//*[local-name(.)='Reference']", doc);
    expect(references.length).to.equal(2);
  }

  it("signer adds increasing id attributes to elements", function () {
    verifyAddsId("wssecurity", "equal");
    verifyAddsId(null, "different");
  });

  it("signer adds references with namespaces", function () {
    verifyReferenceNS();
  });

  it("signer does not duplicate existing id attributes", function () {
    verifyDoesNotDuplicateIdAttributes(null, "");
    verifyDoesNotDuplicateIdAttributes("wssecurity", "wsu:");
  });

  it("signer adds custom attributes to the signature root node", function () {
    verifyAddsAttrs();
  });

  it("signer appends signature to the root node by default", function () {
    const xml = "<root><name>xml-crypto</name><repository>github</repository></root>";
    const sig = new SignedXml();

    sig.signingKey = fs.readFileSync("./test/static/client.pem");
    sig.addReference("//*[local-name(.)='name']");
    sig.computeSignature(xml);

    const doc = new dom().parseFromString(sig.getSignedXml());

    expect(
      doc.documentElement.lastChild.localName,
      "the signature must be appended to the root node by default"
    ).to.equal("Signature");
  });

  it("signer appends signature to a reference node", function () {
    const xml = "<root><name>xml-crypto</name><repository>github</repository></root>";
    const sig = new SignedXml();

    sig.signingKey = fs.readFileSync("./test/static/client.pem");
    sig.addReference("//*[local-name(.)='repository']");

    sig.computeSignature(xml, {
      location: {
        reference: "/root/name",
        action: "append",
      },
    });

    const doc = new dom().parseFromString(sig.getSignedXml());
    const referenceNode = select("/root/name", doc)[0];

    expect(
      referenceNode.lastChild.localName,
      "the signature should be appended to root/name"
    ).to.equal("Signature");
  });

  it("signer prepends signature to a reference node", function () {
    const xml = "<root><name>xml-crypto</name><repository>github</repository></root>";
    const sig = new SignedXml();

    sig.signingKey = fs.readFileSync("./test/static/client.pem");
    sig.addReference("//*[local-name(.)='repository']");

    sig.computeSignature(xml, {
      location: {
        reference: "/root/name",
        action: "prepend",
      },
    });

    const doc = new dom().parseFromString(sig.getSignedXml());
    const referenceNode = select("/root/name", doc)[0];

    expect(
      referenceNode.firstChild.localName,
      "the signature should be prepended to root/name"
    ).to.equal("Signature");
  });

  it("signer inserts signature before a reference node", function () {
    const xml = "<root><name>xml-crypto</name><repository>github</repository></root>";
    const sig = new SignedXml();

    sig.signingKey = fs.readFileSync("./test/static/client.pem");
    sig.addReference("//*[local-name(.)='repository']");

    sig.computeSignature(xml, {
      location: {
        reference: "/root/name",
        action: "before",
      },
    });

    const doc = new dom().parseFromString(sig.getSignedXml());
    const referenceNode = select("/root/name", doc)[0];

    expect(
      referenceNode.previousSibling.localName,
      "the signature should be inserted before to root/name"
    ).to.equal("Signature");
  });

  it("signer inserts signature after a reference node", function () {
    const xml = "<root><name>xml-crypto</name><repository>github</repository></root>";
    const sig = new SignedXml();

    sig.signingKey = fs.readFileSync("./test/static/client.pem");
    sig.addReference("//*[local-name(.)='repository']");

    sig.computeSignature(xml, {
      location: {
        reference: "/root/name",
        action: "after",
      },
    });

    const doc = new dom().parseFromString(sig.getSignedXml());
    const referenceNode = select("/root/name", doc)[0];

    expect(
      referenceNode.nextSibling.localName,
      "the signature should be inserted after to root/name"
    ).to.equal("Signature");
  });

  it("signer creates signature with correct structure", function () {
    function DummyDigest() {
      this.getHash = function () {
        return "dummy digest";
      };

      this.getAlgorithmName = function () {
        return "dummy digest algorithm";
      };
    }

    function DummySignatureAlgorithm() {
      this.getSignature = function () {
        return "dummy signature";
      };

      this.getAlgorithmName = function () {
        return "dummy algorithm";
      };
    }

    function DummyTransformation() {
      this.process = function () {
        return "< x/>";
      };

      this.getAlgorithmName = function () {
        return "dummy transformation";
      };
    }

    function DummyCanonicalization() {
      this.process = function () {
        return "< x/>";
      };

      this.getAlgorithmName = function () {
        return "dummy canonicalization";
      };
    }

    const xml = '<root><x xmlns="ns"></x><y attr="value"></y><z><w></w></z></root>';
    const sig = new SignedXml();

    sig.CanonicalizationAlgorithms["http://DummyTransformation"] = DummyTransformation;
    sig.CanonicalizationAlgorithms["http://DummyCanonicalization"] = DummyCanonicalization;
    sig.HashAlgorithms["http://dummyDigest"] = DummyDigest;
    sig.SignatureAlgorithms["http://dummySignatureAlgorithm"] = DummySignatureAlgorithm;

    sig.signatureAlgorithm = "http://dummySignatureAlgorithm";
    sig.getKeyInfoContent = function () {
      return "dummy key info";
    };
    sig.canonicalizationAlgorithm = "http://DummyCanonicalization";

    sig.addReference(
      "//*[local-name(.)='x']",
      ["http://DummyTransformation"],
      "http://dummyDigest"
    );
    sig.addReference(
      "//*[local-name(.)='y']",
      ["http://DummyTransformation"],
      "http://dummyDigest"
    );
    sig.addReference(
      "//*[local-name(.)='w']",
      ["http://DummyTransformation"],
      "http://dummyDigest"
    );

    sig.computeSignature(xml);
    const signature = sig.getSignatureXml();
    const expected =
      '<Signature xmlns="http://www.w3.org/2000/09/xmldsig#">' +
      "<SignedInfo>" +
      '<CanonicalizationMethod Algorithm="dummy canonicalization"/>' +
      '<SignatureMethod Algorithm="dummy algorithm"/>' +
      '<Reference URI="#_0">' +
      "<Transforms>" +
      '<Transform Algorithm="dummy transformation"/>' +
      "</Transforms>" +
      '<DigestMethod Algorithm="dummy digest algorithm"/>' +
      "<DigestValue>dummy digest</DigestValue>" +
      "</Reference>" +
      '<Reference URI="#_1">' +
      "<Transforms>" +
      '<Transform Algorithm="dummy transformation"/>' +
      "</Transforms>" +
      '<DigestMethod Algorithm="dummy digest algorithm"/>' +
      "<DigestValue>dummy digest</DigestValue>" +
      "</Reference>" +
      '<Reference URI="#_2">' +
      "<Transforms>" +
      '<Transform Algorithm="dummy transformation"/>' +
      "</Transforms>" +
      '<DigestMethod Algorithm="dummy digest algorithm"/>' +
      "<DigestValue>dummy digest</DigestValue>" +
      "</Reference>" +
      "</SignedInfo>" +
      "<SignatureValue>dummy signature</SignatureValue>" +
      "<KeyInfo>" +
      "dummy key info" +
      "</KeyInfo>" +
      "</Signature>";

    expect(expected, "wrong signature format").to.equal(signature);

    const signedXml = sig.getSignedXml();
    const expectedSignedXml =
      '<root><x xmlns="ns" Id="_0"/><y attr="value" Id="_1"/><z><w Id="_2"/></z>' +
      '<Signature xmlns="http://www.w3.org/2000/09/xmldsig#">' +
      "<SignedInfo>" +
      '<CanonicalizationMethod Algorithm="dummy canonicalization"/>' +
      '<SignatureMethod Algorithm="dummy algorithm"/>' +
      '<Reference URI="#_0">' +
      "<Transforms>" +
      '<Transform Algorithm="dummy transformation"/>' +
      "</Transforms>" +
      '<DigestMethod Algorithm="dummy digest algorithm"/>' +
      "<DigestValue>dummy digest</DigestValue>" +
      "</Reference>" +
      '<Reference URI="#_1">' +
      "<Transforms>" +
      '<Transform Algorithm="dummy transformation"/>' +
      "</Transforms>" +
      '<DigestMethod Algorithm="dummy digest algorithm"/>' +
      "<DigestValue>dummy digest</DigestValue>" +
      "</Reference>" +
      '<Reference URI="#_2">' +
      "<Transforms>" +
      '<Transform Algorithm="dummy transformation"/>' +
      "</Transforms>" +
      '<DigestMethod Algorithm="dummy digest algorithm"/>' +
      "<DigestValue>dummy digest</DigestValue>" +
      "</Reference>" +
      "</SignedInfo>" +
      "<SignatureValue>dummy signature</SignatureValue>" +
      "<KeyInfo>" +
      "dummy key info" +
      "</KeyInfo>" +
      "</Signature>" +
      "</root>";

    expect(expectedSignedXml, "wrong signedXml format").to.equal(signedXml);

    const originalXmlWithIds = sig.getOriginalXmlWithIds();
    const expectedOriginalXmlWithIds =
      '<root><x xmlns="ns" Id="_0"/><y attr="value" Id="_1"/><z><w Id="_2"/></z></root>';
    expect(expectedOriginalXmlWithIds, "wrong OriginalXmlWithIds").to.equal(originalXmlWithIds);
  });

  it("signer creates signature with correct structure (with prefix)", function () {
    const prefix = "ds";

    function DummyDigest() {
      this.getHash = function () {
        return "dummy digest";
      };

      this.getAlgorithmName = function () {
        return "dummy digest algorithm";
      };
    }

    function DummySignatureAlgorithm() {
      this.getSignature = function () {
        return "dummy signature";
      };

      this.getAlgorithmName = function () {
        return "dummy algorithm";
      };
    }

    function DummyTransformation() {
      this.process = function () {
        return "< x/>";
      };

      this.getAlgorithmName = function () {
        return "dummy transformation";
      };
    }

    function DummyCanonicalization() {
      this.process = function () {
        return "< x/>";
      };

      this.getAlgorithmName = function () {
        return "dummy canonicalization";
      };
    }

    const xml = '<root><x xmlns="ns"></x><y attr="value"></y><z><w></w></z></root>';
    const sig = new SignedXml();

    sig.CanonicalizationAlgorithms["http://DummyTransformation"] = DummyTransformation;
    sig.CanonicalizationAlgorithms["http://DummyCanonicalization"] = DummyCanonicalization;
    sig.HashAlgorithms["http://dummyDigest"] = DummyDigest;
    sig.SignatureAlgorithms["http://dummySignatureAlgorithm"] = DummySignatureAlgorithm;

    sig.signatureAlgorithm = "http://dummySignatureAlgorithm";
    sig.getKeyInfoContent = function () {
      return "<ds:dummy>dummy key info</ds:dummy>";
    };
    sig.canonicalizationAlgorithm = "http://DummyCanonicalization";

    sig.addReference(
      "//*[local-name(.)='x']",
      ["http://DummyTransformation"],
      "http://dummyDigest"
    );
    sig.addReference(
      "//*[local-name(.)='y']",
      ["http://DummyTransformation"],
      "http://dummyDigest"
    );
    sig.addReference(
      "//*[local-name(.)='w']",
      ["http://DummyTransformation"],
      "http://dummyDigest"
    );

    sig.computeSignature(xml, { prefix: prefix });
    const signature = sig.getSignatureXml();

    const expected =
      '<ds:Signature xmlns:ds="http://www.w3.org/2000/09/xmldsig#">' +
      "<ds:SignedInfo>" +
      '<ds:CanonicalizationMethod Algorithm="dummy canonicalization"/>' +
      '<ds:SignatureMethod Algorithm="dummy algorithm"/>' +
      '<ds:Reference URI="#_0">' +
      "<ds:Transforms>" +
      '<ds:Transform Algorithm="dummy transformation"/>' +
      "</ds:Transforms>" +
      '<ds:DigestMethod Algorithm="dummy digest algorithm"/>' +
      "<ds:DigestValue>dummy digest</ds:DigestValue>" +
      "</ds:Reference>" +
      '<ds:Reference URI="#_1">' +
      "<ds:Transforms>" +
      '<ds:Transform Algorithm="dummy transformation"/>' +
      "</ds:Transforms>" +
      '<ds:DigestMethod Algorithm="dummy digest algorithm"/>' +
      "<ds:DigestValue>dummy digest</ds:DigestValue>" +
      "</ds:Reference>" +
      '<ds:Reference URI="#_2">' +
      "<ds:Transforms>" +
      '<ds:Transform Algorithm="dummy transformation"/>' +
      "</ds:Transforms>" +
      '<ds:DigestMethod Algorithm="dummy digest algorithm"/>' +
      "<ds:DigestValue>dummy digest</ds:DigestValue>" +
      "</ds:Reference>" +
      "</ds:SignedInfo>" +
      "<ds:SignatureValue>dummy signature</ds:SignatureValue>" +
      "<ds:KeyInfo>" +
      "<ds:dummy>dummy key info</ds:dummy>" +
      "</ds:KeyInfo>" +
      "</ds:Signature>";

    expect(expected, "wrong signature format").to.equal(signature);

    const signedXml = sig.getSignedXml();
    const expectedSignedXml =
      '<root><x xmlns="ns" Id="_0"/><y attr="value" Id="_1"/><z><w Id="_2"/></z>' +
      '<ds:Signature xmlns:ds="http://www.w3.org/2000/09/xmldsig#">' +
      "<ds:SignedInfo>" +
      '<ds:CanonicalizationMethod Algorithm="dummy canonicalization"/>' +
      '<ds:SignatureMethod Algorithm="dummy algorithm"/>' +
      '<ds:Reference URI="#_0">' +
      "<ds:Transforms>" +
      '<ds:Transform Algorithm="dummy transformation"/>' +
      "</ds:Transforms>" +
      '<ds:DigestMethod Algorithm="dummy digest algorithm"/>' +
      "<ds:DigestValue>dummy digest</ds:DigestValue>" +
      "</ds:Reference>" +
      '<ds:Reference URI="#_1">' +
      "<ds:Transforms>" +
      '<ds:Transform Algorithm="dummy transformation"/>' +
      "</ds:Transforms>" +
      '<ds:DigestMethod Algorithm="dummy digest algorithm"/>' +
      "<ds:DigestValue>dummy digest</ds:DigestValue>" +
      "</ds:Reference>" +
      '<ds:Reference URI="#_2">' +
      "<ds:Transforms>" +
      '<ds:Transform Algorithm="dummy transformation"/>' +
      "</ds:Transforms>" +
      '<ds:DigestMethod Algorithm="dummy digest algorithm"/>' +
      "<ds:DigestValue>dummy digest</ds:DigestValue>" +
      "</ds:Reference>" +
      "</ds:SignedInfo>" +
      "<ds:SignatureValue>dummy signature</ds:SignatureValue>" +
      "<ds:KeyInfo>" +
      "<ds:dummy>dummy key info</ds:dummy>" +
      "</ds:KeyInfo>" +
      "</ds:Signature>" +
      "</root>";

    expect(expectedSignedXml, "wrong signedXml format").to.equal(signedXml);

    const originalXmlWithIds = sig.getOriginalXmlWithIds();
    const expectedOriginalXmlWithIds =
      '<root><x xmlns="ns" Id="_0"/><y attr="value" Id="_1"/><z><w Id="_2"/></z></root>';
    expect(expectedOriginalXmlWithIds, "wrong OriginalXmlWithIds").to.equal(originalXmlWithIds);
  });

  it("signer creates correct signature values", function () {
    const xml =
      '<root><x xmlns="ns" Id="_0"></x><y attr="value" Id="_1"></y><z><w Id="_2"></w></z></root>';
    const sig = new SignedXml();
    sig.signingKey = fs.readFileSync("./test/static/client.pem");
    sig.signingCert = null;

    sig.addReference("//*[local-name(.)='x']");
    sig.addReference("//*[local-name(.)='y']");
    sig.addReference("//*[local-name(.)='w']");

    sig.computeSignature(xml);
    const signedXml = sig.getSignedXml();
    const expected =
      '<root><x xmlns="ns" Id="_0"/><y attr="value" Id="_1"/><z><w Id="_2"/></z>' +
      '<Signature xmlns="http://www.w3.org/2000/09/xmldsig#">' +
      "<SignedInfo>" +
      '<CanonicalizationMethod Algorithm="http://www.w3.org/2001/10/xml-exc-c14n#"/>' +
      '<SignatureMethod Algorithm="http://www.w3.org/2000/09/xmldsig#rsa-sha1"/>' +
      '<Reference URI="#_0">' +
      "<Transforms>" +
      '<Transform Algorithm="http://www.w3.org/2001/10/xml-exc-c14n#"/></Transforms>' +
      '<DigestMethod Algorithm="http://www.w3.org/2000/09/xmldsig#sha1"/>' +
      "<DigestValue>b5GCZ2xpP5T7tbLWBTkOl4CYupQ=</DigestValue>" +
      "</Reference>" +
      '<Reference URI="#_1">' +
      "<Transforms>" +
      '<Transform Algorithm="http://www.w3.org/2001/10/xml-exc-c14n#"/>' +
      "</Transforms>" +
      '<DigestMethod Algorithm="http://www.w3.org/2000/09/xmldsig#sha1"/>' +
      "<DigestValue>4Pq/sBri+AyOtxtSFsPSOyylyzk=</DigestValue>" +
      "</Reference>" +
      '<Reference URI="#_2">' +
      "<Transforms>" +
      '<Transform Algorithm="http://www.w3.org/2001/10/xml-exc-c14n#"/>' +
      "</Transforms>" +
      '<DigestMethod Algorithm="http://www.w3.org/2000/09/xmldsig#sha1"/>' +
      "<DigestValue>6I7SDu1iV2YOajTlf+iMLIBfLnE=</DigestValue>" +
      "</Reference>" +
      "</SignedInfo>" +
      "<SignatureValue>NejzGB9MDUddKCt3GL2vJhEd5q6NBuhLdQc3W4bJI5q34hk7Hk6zBRoW3OliX+/f7Hpi9y0INYoqMSUfrsAVm3IuPzUETKlI6xiNZo07ULRj1DwxRo6cU66ar1EKUQLRuCZas795FjB8jvUI2lyhcax/00uMJ+Cjf4bwAQ+9gOQ=</SignatureValue>" +
      "</Signature>" +
      "</root>";

    expect(expected, "wrong signature format").to.equal(signedXml);
  });

  it("signer creates correct signature values using async callback", function () {
    function DummySignatureAlgorithm() {
      this.getSignature = function (signedInfo, signingKey, callback) {
        const signer = crypto.createSign("RSA-SHA1");
        signer.update(signedInfo);
        const res = signer.sign(signingKey, "base64");
        //Do some asynchronous things here
        callback(null, res);
      };
      this.getAlgorithmName = function () {
        return "http://www.w3.org/2000/09/xmldsig#rsa-sha1";
      };
    }

    const xml =
      '<root><x xmlns="ns" Id="_0"></x><y attr="value" Id="_1"></y><z><w Id="_2"></w></z></root>';
<<<<<<< HEAD
    var sig = new SignedXml();
    sig.SignatureAlgorithms["http://dummySignatureAlgorithmAsync"] = DummySignatureAlgorithm;
=======
    SignedXml.SignatureAlgorithms["http://dummySignatureAlgorithmAsync"] = DummySignatureAlgorithm;
    const sig = new SignedXml();
>>>>>>> f9e2cfa9
    sig.signatureAlgorithm = "http://dummySignatureAlgorithmAsync";
    sig.signingKey = fs.readFileSync("./test/static/client.pem");
    sig.signingCert = null;

    sig.addReference("//*[local-name(.)='x']");
    sig.addReference("//*[local-name(.)='y']");
    sig.addReference("//*[local-name(.)='w']");

    sig.computeSignature(xml, function () {
      const signedXml = sig.getSignedXml();
      const expected =
        '<root><x xmlns="ns" Id="_0"/><y attr="value" Id="_1"/><z><w Id="_2"/></z>' +
        '<Signature xmlns="http://www.w3.org/2000/09/xmldsig#">' +
        "<SignedInfo>" +
        '<CanonicalizationMethod Algorithm="http://www.w3.org/2001/10/xml-exc-c14n#"/>' +
        '<SignatureMethod Algorithm="http://www.w3.org/2000/09/xmldsig#rsa-sha1"/>' +
        '<Reference URI="#_0">' +
        "<Transforms>" +
        '<Transform Algorithm="http://www.w3.org/2001/10/xml-exc-c14n#"/></Transforms>' +
        '<DigestMethod Algorithm="http://www.w3.org/2000/09/xmldsig#sha1"/>' +
        "<DigestValue>b5GCZ2xpP5T7tbLWBTkOl4CYupQ=</DigestValue>" +
        "</Reference>" +
        '<Reference URI="#_1">' +
        "<Transforms>" +
        '<Transform Algorithm="http://www.w3.org/2001/10/xml-exc-c14n#"/>' +
        "</Transforms>" +
        '<DigestMethod Algorithm="http://www.w3.org/2000/09/xmldsig#sha1"/>' +
        "<DigestValue>4Pq/sBri+AyOtxtSFsPSOyylyzk=</DigestValue>" +
        "</Reference>" +
        '<Reference URI="#_2">' +
        "<Transforms>" +
        '<Transform Algorithm="http://www.w3.org/2001/10/xml-exc-c14n#"/>' +
        "</Transforms>" +
        '<DigestMethod Algorithm="http://www.w3.org/2000/09/xmldsig#sha1"/>' +
        "<DigestValue>6I7SDu1iV2YOajTlf+iMLIBfLnE=</DigestValue>" +
        "</Reference>" +
        "</SignedInfo>" +
        "<SignatureValue>NejzGB9MDUddKCt3GL2vJhEd5q6NBuhLdQc3W4bJI5q34hk7Hk6zBRoW3OliX+/f7Hpi9y0INYoqMSUfrsAVm3IuPzUETKlI6xiNZo07ULRj1DwxRo6cU66ar1EKUQLRuCZas795FjB8jvUI2lyhcax/00uMJ+Cjf4bwAQ+9gOQ=</SignatureValue>" +
        "</Signature>" +
        "</root>";

      expect(expected, "wrong signature format").to.equal(signedXml);
    });
  });

  it("correctly loads signature", function () {
    passLoadSignature("./test/static/valid_signature.xml");
    passLoadSignature("./test/static/valid_signature.xml", true);
    passLoadSignature("./test/static/valid_signature_with_root_level_sig_namespace.xml");
  });

  it("verify valid signature", function () {
    passValidSignature("./test/static/valid_signature.xml");
    passValidSignature("./test/static/valid_signature_with_lowercase_id_attribute.xml");
    passValidSignature("./test/static/valid_signature wsu.xml", "wssecurity");
    passValidSignature("./test/static/valid_signature_with_reference_keyInfo.xml");
    passValidSignature("./test/static/valid_signature_with_whitespace_in_digestvalue.xml");
    passValidSignature("./test/static/valid_signature_utf8.xml");
    passValidSignature("./test/static/valid_signature_with_unused_prefixes.xml");
  });

  it("fail invalid signature", function () {
    failInvalidSignature("./test/static/invalid_signature - signature value.xml");
    failInvalidSignature("./test/static/invalid_signature - hash.xml");
    failInvalidSignature("./test/static/invalid_signature - non existing reference.xml");
    failInvalidSignature("./test/static/invalid_signature - changed content.xml");
    failInvalidSignature(
      "./test/static/invalid_signature - wsu - invalid signature value.xml",
      "wssecurity"
    );
    failInvalidSignature("./test/static/invalid_signature - wsu - hash.xml", "wssecurity");
    failInvalidSignature(
      "./test/static/invalid_signature - wsu - non existing reference.xml",
      "wssecurity"
    );
    failInvalidSignature(
      "./test/static/invalid_signature - wsu - changed content.xml",
      "wssecurity"
    );
  });

  it("allow empty reference uri when signing", function () {
    const xml = "<root><x /></root>";
    const sig = new SignedXml();
    sig.signingKey = fs.readFileSync("./test/static/client.pem");
    sig.signingCert = null;

    sig.addReference(
      "//*[local-name(.)='root']",
      ["http://www.w3.org/2000/09/xmldsig#enveloped-signature"],
      "http://www.w3.org/2000/09/xmldsig#sha1",
      "",
      "",
      "",
      true
    );

    sig.computeSignature(xml);
    const signedXml = sig.getSignedXml();
    const doc = new dom().parseFromString(signedXml);
    const URI = select("//*[local-name(.)='Reference']/@URI", doc)[0];
    expect(URI.value, "uri should be empty but instead was " + URI.value).to.equal("");
  });

  it("signer appends signature to a non-existing reference node", function () {
    const xml = "<root><name>xml-crypto</name><repository>github</repository></root>";
    const sig = new SignedXml();

    sig.signingKey = fs.readFileSync("./test/static/client.pem");
    sig.addReference("//*[local-name(.)='repository']");

    try {
      sig.computeSignature(xml, {
        location: {
          reference: "/root/foobar",
          action: "append",
        },
      });
      expect.fail("Expected an error to be thrown");
    } catch (err) {
      expect(err).not.to.be.an.instanceof(TypeError);
    }
  });

  it("signer adds existing prefixes", function () {
    function getKeyInfoContentWithAssertionId({ assertionId }) {
      return (
        '<wsse:SecurityTokenReference wsse11:TokenType="http://docs.oasis-open.org/wss/oasis-wss-saml-token-profile-1.1#SAMLV1.1" wsu:Id="0" ' +
        'xmlns:wsse11="http://docs.oasis-open.org/wss/oasis-wss-wssecurity-secext-1.1.xsd"> ' +
        '<wsse:KeyIdentifier ValueType="http://docs.oasis-open.org/wss/oasis-wss-saml-token-profile-1.0#SAMLAssertionID">' +
        assertionId +
        "</wsse:KeyIdentifier>" +
        "</wsse:SecurityTokenReference>"
      );
    }

    const xml =
      '<SOAP-ENV:Envelope xmlns:SOAP-ENV="http://schemas.xmlsoap.org/soap/envelope/"> ' +
      "<SOAP-ENV:Header> " +
      "<wsse:Security " +
      'xmlns:wsse="http://docs.oasis-open.org/wss/2004/01/oasis-200401-wss-wssecurity-secext-1.0.xsd" ' +
      'xmlns:wsu="http://docs.oasis-open.org/wss/2004/01/oasis-200401-wss-wssecurity-utility-1.0.xsd"> ' +
      "<Assertion></Assertion> " +
      "</wsse:Security> " +
      "</SOAP-ENV:Header> " +
      "</SOAP-ENV:Envelope>";

<<<<<<< HEAD
    var sig = new SignedXml();
    const assertionId = "_81d5fba5c807be9e9cf60c58566349b1";
    sig.getKeyInfoContent = getKeyInfoContentWithAssertionId.bind(this, { assertionId });
=======
    const sig = new SignedXml();
    sig.keyInfoProvider = new AssertionKeyInfo("_81d5fba5c807be9e9cf60c58566349b1");
>>>>>>> f9e2cfa9
    sig.signingKey = fs.readFileSync("./test/static/client.pem");
    sig.computeSignature(xml, {
      prefix: "ds",
      location: {
        reference: "//Assertion",
        action: "after",
      },
      existingPrefixes: {
        wsse: "http://docs.oasis-open.org/wss/2004/01/oasis-200401-wss-wssecurity-secext-1.0.xsd",
        wsu: "http://docs.oasis-open.org/wss/2004/01/oasis-200401-wss-wssecurity-utility-1.0.xsd",
      },
    });
    const result = sig.getSignedXml();
    expect((result.match(/xmlns:wsu=/g) || []).length).to.equal(1);
    expect((result.match(/xmlns:wsse=/g) || []).length).to.equal(1);
    expect(result.includes(assertionId)).to.be.true;
  });

  it("creates InclusiveNamespaces element when inclusiveNamespacesPrefixList is set on Reference", function () {
    const xml = "<root><x /></root>";
    const sig = new SignedXml();
    sig.signingKey = fs.readFileSync("./test/static/client.pem");
    sig.signingCert = null;

    sig.addReference(
      "//*[local-name(.)='root']",
      ["http://www.w3.org/2000/09/xmldsig#enveloped-signature"],
      "http://www.w3.org/2000/09/xmldsig#sha1",
      "",
      "",
      "prefix1 prefix2"
    );

    sig.computeSignature(xml);
    const signedXml = sig.getSignedXml();

    const doc = new dom().parseFromString(signedXml);
    const inclusiveNamespaces = select(
      "//*[local-name(.)='Reference']/*[local-name(.)='Transforms']/*[local-name(.)='Transform']/*[local-name(.)='InclusiveNamespaces']",
      doc.documentElement
    );
    expect(inclusiveNamespaces.length, "InclusiveNamespaces element should exist").to.equal(1);

    const prefixListAttribute = inclusiveNamespaces[0].getAttribute("PrefixList");
    expect(
      prefixListAttribute,
      "InclusiveNamespaces element should have the correct PrefixList attribute value"
    ).to.equal("prefix1 prefix2");
  });

  it("does not create InclusiveNamespaces element when inclusiveNamespacesPrefixList is not set on Reference", function () {
    const xml = "<root><x /></root>";
    const sig = new SignedXml();
    sig.signingKey = fs.readFileSync("./test/static/client.pem");
    sig.signingCert = null;

    sig.addReference(
      "//*[local-name(.)='root']",
      ["http://www.w3.org/2000/09/xmldsig#enveloped-signature"],
      "http://www.w3.org/2000/09/xmldsig#sha1",
      "",
      "",
      ""
    );

    sig.computeSignature(xml);
    const signedXml = sig.getSignedXml();

    const doc = new dom().parseFromString(signedXml);
    const inclusiveNamespaces = select(
      "//*[local-name(.)='Reference']/*[local-name(.)='Transforms']/*[local-name(.)='Transform']/*[local-name(.)='InclusiveNamespaces']",
      doc.documentElement
    );

    expect(inclusiveNamespaces.length, "InclusiveNamespaces element should not exist").to.equal(0);
  });

  it("creates InclusiveNamespaces element inside CanonicalizationMethod when inclusiveNamespacesPrefixList is set on SignedXml options", function () {
    const xml = "<root><x /></root>";
    const sig = new SignedXml(null, { inclusiveNamespacesPrefixList: "prefix1 prefix2" });
    sig.signingKey = fs.readFileSync("./test/static/client.pem");
    sig.signingCert = null;

    sig.addReference(
      "//*[local-name(.)='root']",
      ["http://www.w3.org/2000/09/xmldsig#enveloped-signature"],
      "http://www.w3.org/2000/09/xmldsig#sha1"
    );

    sig.computeSignature(xml);
    const signedXml = sig.getSignedXml();

    const doc = new dom().parseFromString(signedXml);
    const inclusiveNamespaces = select(
      "//*[local-name(.)='CanonicalizationMethod']/*[local-name(.)='InclusiveNamespaces']",
      doc.documentElement
    );

    expect(
      inclusiveNamespaces.length,
      "InclusiveNamespaces element should exist inside CanonicalizationMethod"
    ).to.equal(1);

    const prefixListAttribute = inclusiveNamespaces[0].getAttribute("PrefixList");
    expect(
      prefixListAttribute,
      "InclusiveNamespaces element inside CanonicalizationMethod should have the correct PrefixList attribute value"
    ).to.equal("prefix1 prefix2");
  });

  it("does not create InclusiveNamespaces element inside CanonicalizationMethod when inclusiveNamespacesPrefixList is not set on SignedXml options", function () {
    const xml = "<root><x /></root>";
    const sig = new SignedXml(null); // Omit inclusiveNamespacesPrefixList property
    sig.signingKey = fs.readFileSync("./test/static/client.pem");
    sig.signingCert = null;

    sig.addReference(
      "//*[local-name(.)='root']",
      ["http://www.w3.org/2000/09/xmldsig#enveloped-signature"],
      "http://www.w3.org/2000/09/xmldsig#sha1"
    );

    sig.computeSignature(xml);
    const signedXml = sig.getSignedXml();

    const doc = new dom().parseFromString(signedXml);
    const inclusiveNamespaces = select(
      "//*[local-name(.)='CanonicalizationMethod']/*[local-name(.)='InclusiveNamespaces']",
      doc.documentElement
    );

    expect(
      inclusiveNamespaces.length,
      "InclusiveNamespaces element should not exist inside CanonicalizationMethod"
    ).to.equal(0);
  });

  it("adds attributes to KeyInfo element when attrs are present in keyInfoProvider", function () {
    const xml = "<root><x /></root>";
    const sig = new SignedXml();
    sig.signingKey = fs.readFileSync("./test/static/client.pem");
    sig.keyInfoAttributes = {
      CustomUri: "http://www.example.com/keyinfo",
      CustomAttribute: "custom-value",
    };
    sig.getKeyInfoContent = () => "<dummy/>";

    sig.computeSignature(xml);
    const signedXml = sig.getSignedXml();

    const doc = new dom().parseFromString(signedXml);
    const keyInfoElement = select("//*[local-name(.)='KeyInfo']", doc.documentElement);
    expect(keyInfoElement.length, "KeyInfo element should exist").to.equal(1);

    const algorithmAttribute = keyInfoElement[0].getAttribute("CustomUri");
    expect(
      algorithmAttribute,
      "KeyInfo element should have the correct CustomUri attribute value"
    ).to.equal("http://www.example.com/keyinfo");

    const customAttribute = keyInfoElement[0].getAttribute("CustomAttribute");
    expect(
      customAttribute,
      "KeyInfo element should have the correct CustomAttribute attribute value"
    ).to.equal("custom-value");
  });

  it("adds all certificates and does not add private keys to KeyInfo element", function () {
    var xml = "<root><x /></root>";
    var sig = new SignedXml();
    var pemBuffer = fs.readFileSync("./test/static/client_bundle.pem");
    sig.signingKey = pemBuffer;
    sig.signingCert = pemBuffer;
    sig.computeSignature(xml);
    var signedXml = sig.getSignedXml();

    var doc = new dom().parseFromString(signedXml);

    var x509certificates = select("//*[local-name(.)='X509Certificate']", doc.documentElement);
    expect(x509certificates.length, "There should be exactly two certificates").to.equal(2);

    var cert1 = x509certificates[0];
    var cert2 = x509certificates[1];
    expect(cert1.textContent, "X509Certificate[0] TextContent does not exist").to.exist;
    expect(cert2.textContent, "X509Certificate[1] TextContent does not exist").to.exist;

    var trimmedTextContent1 = cert1.textContent.trim();
    var trimmedTextContent2 = cert2.textContent.trim();
    expect(trimmedTextContent1, "Empty certificate added [0]").to.not.be.empty;
    expect(trimmedTextContent2, "Empty certificate added [1]").to.not.be.empty;

    expect(trimmedTextContent1.substring(0, 5), "Incorrect value for X509Certificate[0]").to.equal(
      "MIIDC"
    );
    expect(trimmedTextContent2.substring(0, 5), "Incorrect value for X509Certificate[1]").to.equal(
      "MIIDZ"
    );
  });
});<|MERGE_RESOLUTION|>--- conflicted
+++ resolved
@@ -1,19 +1,9 @@
-<<<<<<< HEAD
-var select = require("xpath").select;
-var dom = require("@xmldom/xmldom").DOMParser;
-var SignedXml = require("../lib/signed-xml.js").SignedXml;
-var fs = require("fs");
-var crypto = require("crypto");
-var expect = require("chai").expect;
-=======
 const select = require("xpath").select;
 const dom = require("@xmldom/xmldom").DOMParser;
 const SignedXml = require("../lib/signed-xml.js").SignedXml;
-const FileKeyInfo = require("../lib/signed-xml.js").FileKeyInfo;
 const fs = require("fs");
 const crypto = require("crypto");
 const expect = require("chai").expect;
->>>>>>> f9e2cfa9
 
 describe("Signature unit tests", function () {
   function verifySignature(xml, mode) {
@@ -23,18 +13,11 @@
       doc
     )[0];
 
-<<<<<<< HEAD
-    var sig = new SignedXml(mode);
+    const sig = new SignedXml(mode);
     sig.signingCert = fs.readFileSync("./test/static/client_public.pem");
     sig.loadSignature(node);
     try {
-      var res = sig.checkSignature(xml);
-=======
-    const sig = new SignedXml(mode);
-    sig.keyInfoProvider = new FileKeyInfo("./test/static/client_public.pem");
-    sig.loadSignature(node);
-    const res = sig.checkSignature(xml);
->>>>>>> f9e2cfa9
+      const res = sig.checkSignature(xml);
 
       return res;
     } catch (e) {
@@ -708,13 +691,8 @@
 
     const xml =
       '<root><x xmlns="ns" Id="_0"></x><y attr="value" Id="_1"></y><z><w Id="_2"></w></z></root>';
-<<<<<<< HEAD
-    var sig = new SignedXml();
+    const sig = new SignedXml();
     sig.SignatureAlgorithms["http://dummySignatureAlgorithmAsync"] = DummySignatureAlgorithm;
-=======
-    SignedXml.SignatureAlgorithms["http://dummySignatureAlgorithmAsync"] = DummySignatureAlgorithm;
-    const sig = new SignedXml();
->>>>>>> f9e2cfa9
     sig.signatureAlgorithm = "http://dummySignatureAlgorithmAsync";
     sig.signingKey = fs.readFileSync("./test/static/client.pem");
     sig.signingCert = null;
@@ -862,14 +840,9 @@
       "</SOAP-ENV:Header> " +
       "</SOAP-ENV:Envelope>";
 
-<<<<<<< HEAD
-    var sig = new SignedXml();
+    const sig = new SignedXml();
     const assertionId = "_81d5fba5c807be9e9cf60c58566349b1";
     sig.getKeyInfoContent = getKeyInfoContentWithAssertionId.bind(this, { assertionId });
-=======
-    const sig = new SignedXml();
-    sig.keyInfoProvider = new AssertionKeyInfo("_81d5fba5c807be9e9cf60c58566349b1");
->>>>>>> f9e2cfa9
     sig.signingKey = fs.readFileSync("./test/static/client.pem");
     sig.computeSignature(xml, {
       prefix: "ds",
@@ -1038,26 +1011,26 @@
   });
 
   it("adds all certificates and does not add private keys to KeyInfo element", function () {
-    var xml = "<root><x /></root>";
-    var sig = new SignedXml();
-    var pemBuffer = fs.readFileSync("./test/static/client_bundle.pem");
+    const xml = "<root><x /></root>";
+    const sig = new SignedXml();
+    const pemBuffer = fs.readFileSync("./test/static/client_bundle.pem");
     sig.signingKey = pemBuffer;
     sig.signingCert = pemBuffer;
     sig.computeSignature(xml);
-    var signedXml = sig.getSignedXml();
-
-    var doc = new dom().parseFromString(signedXml);
-
-    var x509certificates = select("//*[local-name(.)='X509Certificate']", doc.documentElement);
+    const signedXml = sig.getSignedXml();
+
+    const doc = new dom().parseFromString(signedXml);
+
+    const x509certificates = select("//*[local-name(.)='X509Certificate']", doc.documentElement);
     expect(x509certificates.length, "There should be exactly two certificates").to.equal(2);
 
-    var cert1 = x509certificates[0];
-    var cert2 = x509certificates[1];
+    const cert1 = x509certificates[0];
+    const cert2 = x509certificates[1];
     expect(cert1.textContent, "X509Certificate[0] TextContent does not exist").to.exist;
     expect(cert2.textContent, "X509Certificate[1] TextContent does not exist").to.exist;
 
-    var trimmedTextContent1 = cert1.textContent.trim();
-    var trimmedTextContent2 = cert2.textContent.trim();
+    const trimmedTextContent1 = cert1.textContent.trim();
+    const trimmedTextContent2 = cert2.textContent.trim();
     expect(trimmedTextContent1, "Empty certificate added [0]").to.not.be.empty;
     expect(trimmedTextContent2, "Empty certificate added [1]").to.not.be.empty;
 
