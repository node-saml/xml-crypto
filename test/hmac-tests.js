var crypto = require("../index");
var xpath = require("xpath");
var xmldom = require("@xmldom/xmldom");
var fs = require("fs");
const { sign } = require("crypto");
var expect = require("chai").expect;

describe("HMAC tests", function () {
<<<<<<< HEAD
   it("test validating HMAC signature", function () {
=======

  it("test validating HMAC signature", function () {
>>>>>>> 23403204
    var xml = fs.readFileSync("./test/static/hmac_signature.xml", "utf-8");
    var doc = new xmldom.DOMParser().parseFromString(xml);
    var signature = xpath.select(
      "/*/*[local-name(.)='Signature' and namespace-uri(.)='http://www.w3.org/2000/09/xmldsig#']",
      doc
    )[0];
    var sig = new crypto.SignedXml();
<<<<<<< HEAD
    sig.enableHMAC()
=======
    sig.enableHMAC();
>>>>>>> 23403204
    sig.signingCert = fs.readFileSync("./test/static/hmac.key");
    sig.loadSignature(signature);
    var result = sig.checkSignature(xml);

    expect(result).to.be.true;
  });

  it("test HMAC signature with incorrect key", function () {
    var xml = fs.readFileSync("./test/static/hmac_signature.xml", "utf-8");
    var doc = new xmldom.DOMParser().parseFromString(xml);
    var signature = xpath.select(
      "/*/*[local-name(.)='Signature' and namespace-uri(.)='http://www.w3.org/2000/09/xmldsig#']",
      doc
    )[0];
    var sig = new crypto.SignedXml();
<<<<<<< HEAD
    sig.enableHMAC()
=======
    sig.enableHMAC();
>>>>>>> 23403204
    sig.signingCert = fs.readFileSync("./test/static/hmac-foobar.key");
    sig.loadSignature(signature);
    var result = sig.checkSignature(xml);

    expect(result).to.be.false;
  });

  it("test create and validate HMAC signature", function () {
    var xml = "<library>" + "<book>" + "<name>Harry Potter</name>" + "</book>" + "</library>";
    var sig = new crypto.SignedXml();
<<<<<<< HEAD
    sig.enableHMAC()
=======
    sig.enableHMAC();
>>>>>>> 23403204
    sig.signingKey = fs.readFileSync("./test/static/hmac.key");
    sig.signatureAlgorithm = "http://www.w3.org/2000/09/xmldsig#hmac-sha1";
    sig.addReference("//*[local-name(.)='book']");
    sig.computeSignature(xml);

    var doc = new xmldom.DOMParser().parseFromString(sig.getSignedXml());
    var signature = xpath.select(
      "/*/*[local-name(.)='Signature' and namespace-uri(.)='http://www.w3.org/2000/09/xmldsig#']",
      doc
    )[0];
    var verify = new crypto.SignedXml();
    verify.enableHMAC();
    verify.signingCert = fs.readFileSync("./test/static/hmac.key");
    verify.loadSignature(signature);
    var result = verify.checkSignature(sig.getSignedXml());

    expect(result).to.be.true;
  });
});<|MERGE_RESOLUTION|>--- conflicted
+++ resolved
@@ -6,12 +6,7 @@
 var expect = require("chai").expect;
 
 describe("HMAC tests", function () {
-<<<<<<< HEAD
    it("test validating HMAC signature", function () {
-=======
-
-  it("test validating HMAC signature", function () {
->>>>>>> 23403204
     var xml = fs.readFileSync("./test/static/hmac_signature.xml", "utf-8");
     var doc = new xmldom.DOMParser().parseFromString(xml);
     var signature = xpath.select(
@@ -19,11 +14,7 @@
       doc
     )[0];
     var sig = new crypto.SignedXml();
-<<<<<<< HEAD
     sig.enableHMAC()
-=======
-    sig.enableHMAC();
->>>>>>> 23403204
     sig.signingCert = fs.readFileSync("./test/static/hmac.key");
     sig.loadSignature(signature);
     var result = sig.checkSignature(xml);
@@ -39,11 +30,7 @@
       doc
     )[0];
     var sig = new crypto.SignedXml();
-<<<<<<< HEAD
     sig.enableHMAC()
-=======
-    sig.enableHMAC();
->>>>>>> 23403204
     sig.signingCert = fs.readFileSync("./test/static/hmac-foobar.key");
     sig.loadSignature(signature);
     var result = sig.checkSignature(xml);
@@ -54,11 +41,7 @@
   it("test create and validate HMAC signature", function () {
     var xml = "<library>" + "<book>" + "<name>Harry Potter</name>" + "</book>" + "</library>";
     var sig = new crypto.SignedXml();
-<<<<<<< HEAD
     sig.enableHMAC()
-=======
-    sig.enableHMAC();
->>>>>>> 23403204
     sig.signingKey = fs.readFileSync("./test/static/hmac.key");
     sig.signatureAlgorithm = "http://www.w3.org/2000/09/xmldsig#hmac-sha1";
     sig.addReference("//*[local-name(.)='book']");
