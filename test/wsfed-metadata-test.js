--- conflicted
+++ resolved
@@ -12,13 +12,8 @@
       "/*/*[local-name(.)='Signature' and namespace-uri(.)='http://www.w3.org/2000/09/xmldsig#']",
       doc
     )[0];
-<<<<<<< HEAD
-    var sig = new crypto.SignedXml();
+    const sig = new crypto.SignedXml();
     sig.signingCert = fs.readFileSync("./test/static/wsfederation_metadata.pem");
-=======
-    const sig = new crypto.SignedXml();
-    sig.keyInfoProvider = new crypto.FileKeyInfo("./test/static/wsfederation_metadata.pem");
->>>>>>> f9e2cfa9
     sig.loadSignature(signature);
     const result = sig.checkSignature(xml);
 
