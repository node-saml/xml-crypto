--- conflicted
+++ resolved
@@ -110,7 +110,6 @@
 
 /** Implement this to create a new SignatureAlgorithm */
 export class SignatureAlgorithm {
-<<<<<<< HEAD
   /**
    * Sign the given string using the given key
    */
@@ -122,6 +121,8 @@
 
   /**
    * Verify the given signature of the given string using key
+   *
+   * @param key a public cert, public key, or private key can be passed here
    */
   verifySignature(
     material: string,
@@ -131,25 +132,6 @@
   ): boolean;
 
   getAlgorithmName(): SignatureAlgorithmType;
-=======
-  getAlgorithmName(): SignatureAlgorithmType;
-
-  getSignature(
-    signedInfo: crypto.BinaryLike,
-    privateKey: crypto.KeyLike,
-    callback?: (err: Error, signedInfo: string) => never
-  ): string;
-
-  /**
-   * @param key a public cert, public key, or private key can be passed here
-   */
-  verifySignature(
-    material: string,
-    key: crypto.KeyLike,
-    signatureValue: string,
-    callback?: (err: Error, verified: boolean) => never
-  ): boolean;
->>>>>>> e11a9d8f
 }
 
 /** Implement this to create a new TransformAlgorithm */
