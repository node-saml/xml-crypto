# Changelog

<<<<<<< HEAD
=======
## 6.1.0 (...)

# Changelog

- Introduced new .signedReferences property of signature to help prevent signature wrapping attacks.
- After calling .checkSignature() with your public certificate, obtain .signedReferences to use. Array of signed strings by the certificate

## 6.0.0 (2024-01-26)

=======

>>>>>>> dfb742ec
## 6.0.1 (2025-03-14)

- Address CVEs: CVE-2025-29774 and CVE-2025-29775

---

## v6.0.0 (2024-01-26)

### 💣 Major Changes

- [**breaking-change**] Set `getCertFromKeyInfo` to `noop` [#445](https://github.com/node-saml/xml-crypto/pull/445)

### 🔗 Dependencies

- [**dependencies**] [**github_actions**] Bump github/codeql-action from 2 to 3 [#434](https://github.com/node-saml/xml-crypto/pull/434)

### 📚 Documentation

- [**documentation**] Chore: Update README.md [#432](https://github.com/node-saml/xml-crypto/pull/432)

---

## v5.1.1 (2024-01-17)

### 🐛 Bug Fixes

- [**bug**] fix: template literal [#443](https://github.com/node-saml/xml-crypto/pull/443)

---

## v5.1.0 (2024-01-07)

### 🚀 Minor Changes

- [**enhancement**] Enhance derToPem to support XML pretty-print [#439](https://github.com/node-saml/xml-crypto/pull/439)

### 🔗 Dependencies

- [**dependencies**] [**javascript**] Bump @typescript-eslint/parser from 6.13.0 to 6.18.1 [#442](https://github.com/node-saml/xml-crypto/pull/442)
- [**dependencies**] [**javascript**] Bump @typescript-eslint/eslint-plugin from 6.13.0 to 6.18.1 [#441](https://github.com/node-saml/xml-crypto/pull/441)
- [**dependencies**] [**javascript**] Bump follow-redirects from 1.15.3 to 1.15.4 [#440](https://github.com/node-saml/xml-crypto/pull/440)
- [**dependencies**] [**javascript**] Bump eslint from 8.54.0 to 8.56.0 [#436](https://github.com/node-saml/xml-crypto/pull/436)
- [**dependencies**] [**javascript**] Bump @types/node from 16.18.65 to 16.18.69 [#435](https://github.com/node-saml/xml-crypto/pull/435)
- [**dependencies**] [**javascript**] Bump release-it from 16.2.1 to 16.3.0 [#428](https://github.com/node-saml/xml-crypto/pull/428)

---

## v5.0.0 (2023-11-27)

### 💣 Major Changes

- [**breaking-change**] Mark `getKeyInfo()` private as it has no public consumers [#412](https://github.com/node-saml/xml-crypto/pull/412)
- [**breaking-change**] Remove the default for `getKeyInfoContent` forcing a consumer to choose [#411](https://github.com/node-saml/xml-crypto/pull/411)
- [**documentation**] [**breaking-change**] Remove default for transformation algorithm [#410](https://github.com/node-saml/xml-crypto/pull/410)
- [**breaking-change**] Remove default for signature algorithm [#408](https://github.com/node-saml/xml-crypto/pull/408)
- [**breaking-change**] Remove default for digest algorithm [#406](https://github.com/node-saml/xml-crypto/pull/406)
- [**breaking-change**] Remove default canonicalization algorithm [#405](https://github.com/node-saml/xml-crypto/pull/405)
- [**chore**] [**breaking-change**] Improve code clarity; remove unused functions [#397](https://github.com/node-saml/xml-crypto/pull/397)
- [**breaking-change**] Move validation messages to each reference [#396](https://github.com/node-saml/xml-crypto/pull/396)
- [**breaking-change**] Make references accessible only via get/set [#395](https://github.com/node-saml/xml-crypto/pull/395)
- [**chore**] [**breaking-change**] Reduce public interface by making some methods private [#394](https://github.com/node-saml/xml-crypto/pull/394)
- [**chore**] [**breaking-change**] Update build to support Node@16 [#385](https://github.com/node-saml/xml-crypto/pull/385)

### 🚀 Minor Changes

- [**enhancement**] Add support for directly querying a node to see if it has passed validation [#389](https://github.com/node-saml/xml-crypto/pull/389)
- [**enhancement**] Add method for checking if element is signed [#368](https://github.com/node-saml/xml-crypto/pull/368)

### 🔗 Dependencies

- [**dependencies**] [**javascript**] Bump @typescript-eslint/eslint-plugin from 5.62.0 to 6.13.0 [#422](https://github.com/node-saml/xml-crypto/pull/422)
- [**dependencies**] [**javascript**] Bump @prettier/plugin-xml from 3.2.1 to 3.2.2 [#423](https://github.com/node-saml/xml-crypto/pull/423)
- [**dependencies**] [**javascript**] Bump @types/mocha from 10.0.2 to 10.0.6 [#421](https://github.com/node-saml/xml-crypto/pull/421)
- [**dependencies**] [**javascript**] Bump @types/chai from 4.3.6 to 4.3.11 [#419](https://github.com/node-saml/xml-crypto/pull/419)
- [**dependencies**] [**javascript**] Bump prettier from 3.0.3 to 3.1.0 [#418](https://github.com/node-saml/xml-crypto/pull/418)
- [**dependencies**] [**javascript**] Bump typescript from 5.2.2 to 5.3.2 [#415](https://github.com/node-saml/xml-crypto/pull/415)
- [**dependencies**] [**javascript**] Bump eslint from 8.51.0 to 8.54.0 [#414](https://github.com/node-saml/xml-crypto/pull/414)
- [**dependencies**] [**github_actions**] Bump actions/setup-node from 3 to 4 [#413](https://github.com/node-saml/xml-crypto/pull/413)
- [**dependencies**] [**javascript**] Bump @babel/traverse from 7.22.4 to 7.23.2 [#407](https://github.com/node-saml/xml-crypto/pull/407)
- [**dependencies**] [**github_actions**] Bump actions/checkout from 3 to 4 [#392](https://github.com/node-saml/xml-crypto/pull/392)
- [**dependencies**] [**javascript**] Bump eslint-plugin-deprecation from 1.4.1 to 2.0.0 [#390](https://github.com/node-saml/xml-crypto/pull/390)
- [**dependencies**] [**javascript**] Bump typescript from 5.1.6 to 5.2.2 [#383](https://github.com/node-saml/xml-crypto/pull/383)
- [**dependencies**] [**javascript**] Bump eslint-config-prettier from 8.8.0 to 9.0.0 [#381](https://github.com/node-saml/xml-crypto/pull/381)
- [**dependencies**] Update dependencies; move to @xmldom-scoped is-dom-node package [#402](https://github.com/node-saml/xml-crypto/pull/402)

### 🐛 Bug Fixes

- [**bug**] Ensure the X509Certificate tag is properly prefixed [#377](https://github.com/node-saml/xml-crypto/pull/377)
- [**bug**] Fix transform processing regression [#379](https://github.com/node-saml/xml-crypto/pull/379)
- [**bug**] Enforce consistent transform processing [#380](https://github.com/node-saml/xml-crypto/pull/380)

### 📚 Documentation

- [**documentation**] Clarify use of <KeyInfo /> in signature validation [#401](https://github.com/node-saml/xml-crypto/pull/401)

### ⚙️ Technical Tasks

- [**chore**] Use is-dom-node for DOM node checking and narrowing [#388](https://github.com/node-saml/xml-crypto/pull/388)
- [**chore**] Improve and simplify validation logic [#373](https://github.com/node-saml/xml-crypto/pull/373)
- [**chore**] Add additional type checking [#369](https://github.com/node-saml/xml-crypto/pull/369)

---

## v4.1.0 (2023-07-28)

### 💣 Major Changes

- [**bug**] [**breaking-change**] Fix `pemToDer()` return type [#364](https://github.com/node-saml/xml-crypto/pull/364)

### ⚙️ Technical Tasks

- [**chore**] Improve exported typings [#367](https://github.com/node-saml/xml-crypto/pull/367)
- [**chore**] Use stricter typing in tests [#366](https://github.com/node-saml/xml-crypto/pull/366)
- [**chore**] Consistently reference `xmldom` [#365](https://github.com/node-saml/xml-crypto/pull/365)
- [**chore**] Rename `findChilds()` to `findChildren()` [#363](https://github.com/node-saml/xml-crypto/pull/363)

---

## v4.0.1 (2023-07-22)

### 🐛 Bug Fixes

- [**bug**] Use correct type for options [#360](https://github.com/node-saml/xml-crypto/pull/360)
- [**bug**] Fix validationErrors type [#361](https://github.com/node-saml/xml-crypto/pull/361)

---

## v4.0.0 (2023-07-21)

### 💣 Major Changes

- [**documentation**] [**breaking-change**] Expand the options, move idmode into options, fix types [#323](https://github.com/node-saml/xml-crypto/pull/323)
- [**breaking-change**] Refactor classes into their own files [#318](https://github.com/node-saml/xml-crypto/pull/318)
- [**breaking-change**] Prefer ES6 classes to prototypical inheritance [#316](https://github.com/node-saml/xml-crypto/pull/316)
- [**breaking-change**] Rename `signingCert` -> `publicCert` and `signingKey` -> `privateKey` [#315](https://github.com/node-saml/xml-crypto/pull/315)
- [**semver-major**] [**breaking-change**] Add support for <X509Certificate /> in <KeyInfo />; remove `KeyInfoProvider` [#301](https://github.com/node-saml/xml-crypto/pull/301)
- [**semver-major**] Target an LTS version of Node [#299](https://github.com/node-saml/xml-crypto/pull/299)

### 🚀 Minor Changes

- [**enhancement**] Exports C14nCanonicalization, ExclusiveCanonicalization [#336](https://github.com/node-saml/xml-crypto/pull/336)

### 🔗 Dependencies

- [**dependencies**] [**javascript**] Bump @xmldom/xmldom from 0.8.8 to 0.8.10 [#358](https://github.com/node-saml/xml-crypto/pull/358)
- [**dependencies**] [**javascript**] Bump @typescript-eslint/eslint-plugin from 5.60.1 to 5.62.0 [#357](https://github.com/node-saml/xml-crypto/pull/357)
- [**dependencies**] [**javascript**] Bump @prettier/plugin-xml from 2.2.0 to 3.1.1 [#356](https://github.com/node-saml/xml-crypto/pull/356)
- [**dependencies**] [**javascript**] Bump prettier from 2.8.8 to 3.0.0 [#350](https://github.com/node-saml/xml-crypto/pull/350)
- [**dependencies**] [**javascript**] Bump release-it from 15.11.0 to 16.1.3 [#352](https://github.com/node-saml/xml-crypto/pull/352)
- [**dependencies**] [**javascript**] Bump prettier-plugin-packagejson from 2.4.3 to 2.4.5 [#353](https://github.com/node-saml/xml-crypto/pull/353)
- [**dependencies**] [**javascript**] Bump @typescript-eslint/parser from 5.60.1 to 5.62.0 [#354](https://github.com/node-saml/xml-crypto/pull/354)
- [**dependencies**] [**javascript**] Bump typescript from 5.1.5 to 5.1.6 [#351](https://github.com/node-saml/xml-crypto/pull/351)
- [**dependencies**] [**javascript**] Bump word-wrap from 1.2.3 to 1.2.4 [#348](https://github.com/node-saml/xml-crypto/pull/348)
- [**dependencies**] [**javascript**] Bump eslint from 8.42.0 to 8.45.0 [#344](https://github.com/node-saml/xml-crypto/pull/344)
- [**dependencies**] Update gren for better support for branches [#340](https://github.com/node-saml/xml-crypto/pull/340)
- [**dependencies**] [**github_actions**] Bump codecov/codecov-action from 3.1.1 to 3.1.4 [#290](https://github.com/node-saml/xml-crypto/pull/290)

### 🐛 Bug Fixes

- [**bug**] Fix issue in case when namespace has no prefix [#330](https://github.com/node-saml/xml-crypto/pull/330)
- [**bug**] Use correct path for code coverage reports [#302](https://github.com/node-saml/xml-crypto/pull/302)

### ⚙️ Technical Tasks

- [**chore**] Enforce eslint `no-unused-vars` [#349](https://github.com/node-saml/xml-crypto/pull/349)
- [**chore**] Enforce eslint `deprecation` [#347](https://github.com/node-saml/xml-crypto/pull/347)
- [**chore**] Enforce eslint `prefer-template` [#346](https://github.com/node-saml/xml-crypto/pull/346)
- [**chore**] Enforce eslint `no-this-alias` [#345](https://github.com/node-saml/xml-crypto/pull/345)
- [**chore**] Convert this project to TypeScript [#325](https://github.com/node-saml/xml-crypto/pull/325)
- [**chore**] Rename files in preparation for TS migration [#343](https://github.com/node-saml/xml-crypto/pull/343)
- [**chore**] Don't force `master` branch when generating changelog [#342](https://github.com/node-saml/xml-crypto/pull/342)
- [**chore**] Enforce eslint `no-unused-vars` [#322](https://github.com/node-saml/xml-crypto/pull/322)
- [**chore**] Enforce eslint `no-prototype-builtins` [#321](https://github.com/node-saml/xml-crypto/pull/321)
- [**chore**] Enforce eslint `eqeqeq` rule [#320](https://github.com/node-saml/xml-crypto/pull/320)
- [**chore**] Update types [#319](https://github.com/node-saml/xml-crypto/pull/319)
- [**chore**] Adjust code to pass eslint `prefer-const` [#312](https://github.com/node-saml/xml-crypto/pull/312)
- [**chore**] Adjust code to pass eslint `no-var` [#311](https://github.com/node-saml/xml-crypto/pull/311)
- [**chore**] Adjust code to pass eslint `curly` [#310](https://github.com/node-saml/xml-crypto/pull/310)
- [**chore**] Adjust code to pass eslint `one-var` [#309](https://github.com/node-saml/xml-crypto/pull/309)
- [**chore**] Typings [#295](https://github.com/node-saml/xml-crypto/pull/295)
- [**chore**] Lint code for new linting rules [#300](https://github.com/node-saml/xml-crypto/pull/300)
- [**chore**] Make linting rules more strict [#293](https://github.com/node-saml/xml-crypto/pull/293)
- [**chore**] Replace Nodeunit with Mocha [#294](https://github.com/node-saml/xml-crypto/pull/294)

---

## v3.1.0 (2023-06-05)

### 🚀 Minor Changes

- [**enhancement**] Add support for appending attributes to KeyInfo element [#285](https://github.com/node-saml/xml-crypto/pull/285)
- [**enhancement**] Use inclusiveNamespacesPrefixList to generate InclusiveNamespaces [#284](https://github.com/node-saml/xml-crypto/pull/284)
- [**enhancement**] build: add release-it to facilitate builds [#275](https://github.com/node-saml/xml-crypto/pull/275)
- [**enhancement**] [**documentation**] feat: add type declaration [#277](https://github.com/node-saml/xml-crypto/pull/277)
- [**enhancement**] make FileKeyInfo extensible for compatibility with TypeScript [#273](https://github.com/node-saml/xml-crypto/pull/273)
- [**enhancement**] Updated getKeyInfo function with actual implementation [#249](https://github.com/node-saml/xml-crypto/pull/249)

### 🔗 Dependencies

- [**dependencies**] Update dependencies [#296](https://github.com/node-saml/xml-crypto/pull/296)
- [**dependencies**] Bump minimatch from 3.0.4 to 3.1.2 [#276](https://github.com/node-saml/xml-crypto/pull/276)
- [**dependencies**] [**javascript**] Bump qs from 6.5.2 to 6.5.3 [#271](https://github.com/node-saml/xml-crypto/pull/271)

### 📚 Documentation

- [**documentation**] [**chore**] Adjust references for `node-saml` organization [#298](https://github.com/node-saml/xml-crypto/pull/298)

### ⚙️ Technical Tasks

- [**chore**] Force CI to run on every PR [#286](https://github.com/node-saml/xml-crypto/pull/286)
- [**chore**] Format code [#289](https://github.com/node-saml/xml-crypto/pull/289)
- [**chore**] Lint code [#288](https://github.com/node-saml/xml-crypto/pull/288)
- [**chore**] Add support for linting [#287](https://github.com/node-saml/xml-crypto/pull/287)

---

## v3.0.1 (2022-10-31)

### 🔗 Dependencies

- [**dependencies**] [**javascript**] Bump ajv and har-validator [#266](https://github.com/node-saml/xml-crypto/pull/266)
- [**dependencies**] [**javascript**] Bump yargs-parser and tap [#257](https://github.com/node-saml/xml-crypto/pull/257)
- [**dependencies**] [**javascript**] Bump minimist and tap [#264](https://github.com/node-saml/xml-crypto/pull/264)

---

## v3.0.0 (2022-10-13)

### 🔗 Dependencies

- [**dependencies**] [**javascript**] Bump @xmldom/xmldom from 0.7.0 to 0.8.3 [#261](https://github.com/node-saml/xml-crypto/pull/261)
- [**dependencies**] [**javascript**] Bump handlebars from 4.0.11 to 4.7.7 [#247](https://github.com/node-saml/xml-crypto/pull/247)
- [**dependencies**] [**javascript**] Bump lodash from 4.17.10 to 4.17.21 [#248](https://github.com/node-saml/xml-crypto/pull/248)
- [**dependencies**] [**javascript**] Bump hosted-git-info from 2.6.0 to 2.8.9 [#246](https://github.com/node-saml/xml-crypto/pull/246)
- [**dependencies**] [**javascript**] Bump ejs from 2.6.1 to 3.1.7 [#244](https://github.com/node-saml/xml-crypto/pull/244)
- [**dependencies**] [**javascript**] Bump path-parse from 1.0.5 to 1.0.7 [#245](https://github.com/node-saml/xml-crypto/pull/245)

### ⚙️ Technical Tasks

- [**chore**] build(ci): test on later node versions [#251](https://github.com/node-saml/xml-crypto/pull/251)

---

## v2.1.4 (2022-07-08)

### 🐛 Bug Fixes

- [**bug**] Correct behavior for XML canonicalization with namespaces and nested elements [#242](https://github.com/node-saml/xml-crypto/pull/242)

---

## v2.1.3 (2021-08-20)

### 🔗 Dependencies

- [**dependencies**] [**javascript**] [**security**] Update xmldom to 0.7.0 [#236](https://github.com/node-saml/xml-crypto/pull/236)
- [**dependencies**] [**java**] Bump commons-io from 2.4 to 2.7 in /test/validators/XmlCryptoJava [#229](https://github.com/node-saml/xml-crypto/pull/229)

---

## v2.1.2 (2021-04-19)

_No changelog for this release._

---

## v2.1.1 (2021-03-16)

_No changelog for this release._

---

## v2.1.0 (2021-03-15)

### 🔗 Dependencies

- [**dependencies**] [**javascript**] Bump xmldom from 0.1.27 to 0.5.0 [#225](https://github.com/node-saml/xml-crypto/pull/225)
- [**dependencies**] [**java**] Bump junit from 4.12 to 4.13.1 in /test/validators/XmlCryptoJava [#217](https://github.com/node-saml/xml-crypto/pull/217)

### 🐛 Bug Fixes

- [**bug**] fix for #201 [#218](https://github.com/node-saml/xml-crypto/pull/218)

### ⚙️ Technical Tasks

- [**chore**] Don't pull the example folder into the module build [#220](https://github.com/node-saml/xml-crypto/pull/220)

---

## v2.0.0 (2020-10-05)

_No changelog for this release._

---

## v1.5.3 (2020-04-14)

### 🚀 Minor Changes

- [**enhancement**] Async response for built in algo sign/verify [#209](https://github.com/node-saml/xml-crypto/pull/209)

---

## v1.5.2 (2020-04-13)

_No changelog for this release._

---

## v1.5.1 (2020-04-13)

### 🐛 Bug Fixes

- [**bug**] Test suites of other projects (mocha) that include v1.5.0 fail [#207](https://github.com/node-saml/xml-crypto/pull/207)

---

## v1.5.0 (2020-04-12)

### 🚀 Minor Changes

- [**enhancement**] Add callback options to sign/verify asynchronously [#206](https://github.com/node-saml/xml-crypto/pull/206)

---

## v1.4.1 (2020-04-03)

### 🔗 Dependencies

- [**dependencies**] Bump js-yaml from 3.12.0 to 3.13.1 [#205](https://github.com/node-saml/xml-crypto/pull/205)

### 🐛 Bug Fixes

- [**bug**] validation instruction typo [#192](https://github.com/node-saml/xml-crypto/pull/192)
- [**bug**] Fixes line end and white space normalization. [#196](https://github.com/node-saml/xml-crypto/pull/196)

---

## v1.4.0 (2019-04-26)

### 🐛 Bug Fixes

- [**bug**] Fix canon xml being computed differently when signing, than when verifying [#183](https://github.com/node-saml/xml-crypto/pull/183)

---

## v1.3.0 (2019-03-23)

### 🐛 Bug Fixes

- [**bug**] Xml enc c14# inclusivenamespace fixes [#179](https://github.com/node-saml/xml-crypto/pull/179)

---

## v1.2.0 (2019-02-26)

### 🐛 Bug Fixes

- [**bug**] Accept existing xml prefixes to avoid adding to signature [#171](https://github.com/node-saml/xml-crypto/pull/171)

---

## v1.1.4 (2019-02-11)

### 🐛 Bug Fixes

- [**bug**] fix for enveloped signatures [#174](https://github.com/node-saml/xml-crypto/pull/174)

---

## v1.1.3 (2019-02-10)

### 🐛 Bug Fixes

- [**bug**] Update signed-xml.js [#172](https://github.com/node-saml/xml-crypto/pull/172)

---

## v1.1.2 (2019-01-28)

_No changelog for this release._

---

## v1.1.1 (2019-01-01)

_No changelog for this release._

---

## v1.1.0 (2019-01-01)

_No changelog for this release._

---

## v1.0.2 (2018-11-08)

### 🐛 Bug Fixes

- [**bug**] Bugfix: a namespace in the inclusive namespace list should be treated… [#163](https://github.com/node-saml/xml-crypto/pull/163)

---

## v1.0.1 (2018-09-10)

_No changelog for this release._

---

## v1.0.0 (2018-09-10)

### 🔗 Dependencies

- [**dependencies**] Addresses issue #235 by upgrading xmldom version to 0.1.27 [#155](https://github.com/node-saml/xml-crypto/pull/155)

### 🐛 Bug Fixes

- [**bug**] Decode DigestValue for validation [#160](https://github.com/node-saml/xml-crypto/pull/160)
- [**bug**] Patch for non exclusive c14n [#157](https://github.com/node-saml/xml-crypto/pull/157)
- [**bug**] Merge changes from datagovsg fork [#161](https://github.com/node-saml/xml-crypto/pull/161)

---

## v0.9.0 (2017-02-26)

_No changelog for this release._

---

## 0.9.0 (2017-02-26)

### 🚀 Minor Changes

- [**enhancement**] Separate namespaces with same prefix but different URI [#117](https://github.com/node-saml/xml-crypto/pull/117)

### 🐛 Bug Fixes

- [**bug**] Implement transform: 'http://www.w3.org/TR/2001/REC-xml-c14n-20010315' [#116](https://github.com/node-saml/xml-crypto/pull/116)

---

## v0.8.5 (2016-12-08)

### 🚀 Minor Changes

- [**enhancement**] Add possible id attribute 'id' [#121](https://github.com/node-saml/xml-crypto/pull/121)

### 📚 Documentation

- [**documentation**] Update license field to npm recommendation [#119](https://github.com/node-saml/xml-crypto/pull/119)
- [**documentation**] Fix author field format [#120](https://github.com/node-saml/xml-crypto/pull/120)
- [**documentation**] Remove namespace-breaking reserialization of signature from example in README [#105](https://github.com/node-saml/xml-crypto/pull/105)

---

## v0.8.4 (2016-03-12)

_No changelog for this release._

---

## v0.8.3 (2016-03-06)

_No changelog for this release._

---

## v0.8.2 (2015-12-13)

_No changelog for this release._

---

## v0.8.1 (2015-10-15)

_No changelog for this release._

---

## v0.8.0 (2015-10-03)

_No changelog for this release._

---

## V1 (2013-07-20)

_No changelog for this release._<|MERGE_RESOLUTION|>--- conflicted
+++ resolved
@@ -1,19 +1,5 @@
 # Changelog
 
-<<<<<<< HEAD
-=======
-## 6.1.0 (...)
-
-# Changelog
-
-- Introduced new .signedReferences property of signature to help prevent signature wrapping attacks.
-- After calling .checkSignature() with your public certificate, obtain .signedReferences to use. Array of signed strings by the certificate
-
-## 6.0.0 (2024-01-26)
-
-=======
-
->>>>>>> dfb742ec
 ## 6.0.1 (2025-03-14)
 
 - Address CVEs: CVE-2025-29774 and CVE-2025-29775
