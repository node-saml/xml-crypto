--- conflicted
+++ resolved
@@ -99,11 +99,7 @@
     "http://www.w3.org/2000/09/xmldsig#enveloped-signature": envelopedSignatures.EnvelopedSignature,
   };
 
-<<<<<<< HEAD
-  // TODO: In V7.x we may consider deprecating sha1
-=======
   // TODO: In v7.x we may consider deprecating sha1
->>>>>>> cc24755d
 
   /**
    * To add a new hash algorithm create a new class that implements the {@link HashAlgorithm} interface, and register it here. More info: {@link https://github.com/node-saml/xml-crypto#customizing-algorithms|Customizing Algorithms}
@@ -114,11 +110,7 @@
     "http://www.w3.org/2001/04/xmlenc#sha512": hashAlgorithms.Sha512,
   };
 
-<<<<<<< HEAD
-  // TODO: In V7.x we may consider deprecating sha1
-=======
   // TODO: In v7.x we may consider deprecating sha1
->>>>>>> cc24755d
 
   /**
    * To add a new signature algorithm create a new class that implements the {@link SignatureAlgorithm} interface, and register it here. More info: {@link https://github.com/node-saml/xml-crypto#customizing-algorithms|Customizing Algorithms}
@@ -326,10 +318,7 @@
       this.loadReference(reference);
     }
 
-<<<<<<< HEAD
-=======
     /* eslint-disable-next-line deprecation/deprecation */
->>>>>>> cc24755d
     if (!this.getReferences().every((ref) => this.validateReference(ref, doc))) {
       /* Trustworthiness can only be determined if SignedInfo's (which holds References' DigestValue(s)
          which were validated at this stage) signature is valid. Execution does not proceed to validate
@@ -351,33 +340,20 @@
       return false;
     }
 
-<<<<<<< HEAD
-    // (Stage B authentication step, show that the signedInfoCanon is signed)
-
-    // first find the key & signature algorithm, this should match
-    // Stage B: Take the signature algorithm and key and verify the SignatureValue against the canonicalized SignedInfo
-=======
     // (Stage B authentication step, show that the `signedInfoCanon` is signed)
 
     // First find the key & signature algorithm, these should match
     // Stage B: Take the signature algorithm and key and verify the `SignatureValue` against the canonicalized `SignedInfo`
->>>>>>> cc24755d
     const signer = this.findSignatureAlgorithm(this.signatureAlgorithm);
     const key = this.getCertFromKeyInfo(this.keyInfo) || this.publicCert || this.privateKey;
     if (key == null) {
       throw new Error("KeyInfo or publicCert or privateKey is required to validate signature");
     }
 
-<<<<<<< HEAD
 
     // let's clear the callback up a little bit, so we can access it's results,
-    // and decide whether to reset signature value or not
     const sigRes = signer.verifySignature(unverifiedSignedInfoCanon, key, this.signatureValue);
     // true case
-=======
-    // Check the signature verification to know whether to reset signature value or not.
-    const sigRes = signer.verifySignature(unverifiedSignedInfoCanon, key, this.signatureValue);
->>>>>>> cc24755d
     if (sigRes === true) {
       if (callback) {
         callback(null, true);
@@ -385,19 +361,6 @@
         return true;
       }
     } else {
-<<<<<<< HEAD
-      // false case
-      // reset the signedReferences back to empty array
-      // I would have preferred to start by verifying the signedInfoCanon first, if that's OK
-      // but that may cause some breaking changes?
-      this.signedReferences = [];
-
-
-      if (callback) {
-        callback(new Error(
-          `invalid signature: the signature value ${this.signatureValue} is incorrect`,
-        ));
-=======
       // Ideally, we would start by verifying the `signedInfoCanon` first,
       // but that may cause some breaking changes, so we'll handle that in v7.x.
       // If we were validating `signedInfoCanon` first, we wouldn't have to reset this array.
@@ -407,7 +370,6 @@
         callback(
           new Error(`invalid signature: the signature value ${this.signatureValue} is incorrect`),
         );
->>>>>>> cc24755d
         return; // return early
       } else {
         throw new Error(
@@ -554,78 +516,6 @@
     throw new Error("No references passed validation");
   }
 
-<<<<<<< HEAD
-=======
-  private validateReference(ref: Reference, doc: Document) {
-    const uri = ref.uri?.[0] === "#" ? ref.uri.substring(1) : ref.uri;
-    let elem: xpath.SelectSingleReturnType = null;
-
-    if (uri === "") {
-      elem = xpath.select1("//*", doc);
-    } else if (uri?.indexOf("'") !== -1) {
-      // xpath injection
-      throw new Error("Cannot validate a uri with quotes inside it");
-    } else {
-      let num_elements_for_id = 0;
-      for (const attr of this.idAttributes) {
-        const tmp_elemXpath = `//*[@*[local-name(.)='${attr}']='${uri}']`;
-        const tmp_elem = xpath.select(tmp_elemXpath, doc);
-        if (utils.isArrayHasLength(tmp_elem)) {
-          num_elements_for_id += tmp_elem.length;
-
-          if (num_elements_for_id > 1) {
-            throw new Error(
-              "Cannot validate a document which contains multiple elements with the " +
-                "same value for the ID / Id / Id attributes, in order to prevent " +
-                "signature wrapping attack.",
-            );
-          }
-
-          elem = tmp_elem[0];
-          ref.xpath = tmp_elemXpath;
-        }
-      }
-    }
-
-    ref.getValidatedNode = (xpathSelector?: string) => {
-      xpathSelector = xpathSelector || ref.xpath;
-      if (typeof xpathSelector !== "string" || ref.validationError != null) {
-        return null;
-      }
-      const selectedValue = xpath.select1(xpathSelector, doc);
-      return isDomNode.isNodeLike(selectedValue) ? selectedValue : null;
-    };
-
-    if (!isDomNode.isNodeLike(elem)) {
-      const validationError = new Error(
-        `invalid signature: the signature references an element with uri ${ref.uri} but could not find such element in the xml`,
-      );
-      ref.validationError = validationError;
-      return false;
-    }
-
-    const canonXml = this.getCanonReferenceXml(doc, ref, elem);
-    const hash = this.findHashAlgorithm(ref.digestAlgorithm);
-    const digest = hash.getHash(canonXml);
-
-    if (!utils.validateDigestValue(digest, ref.digestValue)) {
-      const validationError = new Error(
-        `invalid signature: for uri ${ref.uri} calculated digest is ${digest} but the xml to validate supplies digest ${ref.digestValue}`,
-      );
-      ref.validationError = validationError;
-
-      return false;
-    }
-    // This step can only be done after we have verified the `signedInfo`.
-    // We verified that they have same hash,
-    // thus the `canonXml` and _only_ the `canonXml` can be trusted.
-    // Append this to `signedReferences`.
-    this.signedReferences.push(canonXml);
-
-    return true;
-  }
-
->>>>>>> cc24755d
   findSignatures(doc: Node): Node[] {
     const nodes = xpath.select(
       "//*[local-name(.)='Signature' and namespace-uri(.)='http://www.w3.org/2000/09/xmldsig#']",
@@ -672,10 +562,7 @@
 
     const signedInfoNodes = utils.findChildren(this.signatureNode, "SignedInfo");
     if (!utils.isArrayHasLength(signedInfoNodes)) {
-<<<<<<< HEAD
-
-=======
->>>>>>> cc24755d
+
       throw new Error("no signed info node found");
     }
     if (signedInfoNodes.length > 1) {
@@ -701,19 +588,11 @@
     const temporaryCanonSignedInfo = this.getCanonXml(
       [canonicalizationAlgorithmForSignedInfo],
       signedInfoNodes[0],
-<<<<<<< HEAD
     );
     const temporaryCanonSignedInfoXml = new xmldom.DOMParser().parseFromString(
       temporaryCanonSignedInfo,
       "text/xml",
     );
-=======
-    );
-    const temporaryCanonSignedInfoXml = new xmldom.DOMParser().parseFromString(
-      temporaryCanonSignedInfo,
-      "text/xml",
-    );
->>>>>>> cc24755d
     const signedInfoDoc = temporaryCanonSignedInfoXml.documentElement;
 
     this.references = [];
@@ -823,11 +702,7 @@
     ) {
       transforms.push("http://www.w3.org/TR/2001/REC-xml-c14n-20010315");
     }
-<<<<<<< HEAD
-   const refUri = isDomNode.isElementNode(refNode)
-=======
     const refUri = isDomNode.isElementNode(refNode)
->>>>>>> cc24755d
       ? refNode.getAttribute("URI") || undefined
       : undefined;
 
