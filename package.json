{
  "name": "xml-crypto",
<<<<<<< HEAD
  "version": "1.1.2",
=======
  "version": "1.1.4",
>>>>>>> f609f08d
  "description": "Xml digital signature and encryption library for Node.js",
  "engines": {
    "node": ">=0.4.0"
  },
  "author": "Yaron Naveh <yaronn01@gmail.com> (http://webservices20.blogspot.com/)",
  "contributors": [
    "LoneRifle <LoneRifle@users.noreply.github.com>"
  ],
  "dependencies": {
    "xmldom": "0.1.27",
    "xpath": "0.0.27"
  },
  "devDependencies": {
    "nodeunit": "^0.11.3"
  },
  "repository": {
    "type": "git",
    "url": "https://github.com/yaronn/xml-crypto.git"
  },
  "main": "./index.js",
  "directories": {
    "lib": "./lib"
  },
  "keywords": [
    "xml",
    "digital signature",
    "xml encryption",
    "x.509 certificate"
  ],
  "license": "MIT",
  "scripts": {
    "test": "nodeunit ./test/canonicalization-unit-tests.js ./test/c14nWithComments-unit-tests.js ./test/signature-unit-tests.js ./test/saml-response-test.js ./test/signature-integration-tests.js ./test/document-test.js ./test/wsfed-metadata-test.js ./test/hmac-tests.js ./test/c14n-non-exclusive-unit-test.js"
  }
}<|MERGE_RESOLUTION|>--- conflicted
+++ resolved
@@ -1,10 +1,6 @@
 {
   "name": "xml-crypto",
-<<<<<<< HEAD
-  "version": "1.1.2",
-=======
   "version": "1.1.4",
->>>>>>> f609f08d
   "description": "Xml digital signature and encryption library for Node.js",
   "engines": {
     "node": ">=0.4.0"
