--- conflicted
+++ resolved
@@ -41,15 +41,10 @@
   "devDependencies": {
     "@cjbarth/github-release-notes": "^4.0.0",
     "@prettier/plugin-xml": "^2.2.0",
-<<<<<<< HEAD
     "chai": "^4.3.7",
     "choma": "^1.2.1",
     "ejs": "3.1.7",
     "eslint": "^8.41.0",
-=======
-    "ejs": "3.1.9",
-    "eslint": "^8.42.0",
->>>>>>> d2e9ba1a
     "eslint-config-prettier": "^8.8.0",
     "lcov": "^1.16.0",
     "mocha": "^7.2.0",
