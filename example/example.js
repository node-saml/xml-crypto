--- conflicted
+++ resolved
@@ -1,17 +1,9 @@
 /* eslint-disable no-console */
 
-<<<<<<< HEAD
-var select = require("xml-crypto").xpath;
-var dom = require("@xmldom/xmldom").DOMParser;
-var SignedXml = require("xml-crypto").SignedXml;
-var fs = require("fs");
-=======
 const select = require("xml-crypto").xpath;
 const dom = require("@xmldom/xmldom").DOMParser;
 const SignedXml = require("xml-crypto").SignedXml;
-const FileKeyInfo = require("xml-crypto").FileKeyInfo;
 const fs = require("fs");
->>>>>>> f9e2cfa9
 
 function signXml(xml, xpath, key, dest) {
   const sig = new SignedXml();
@@ -27,13 +19,8 @@
     "/*/*[local-name(.)='Signature' and namespace-uri(.)='http://www.w3.org/2000/09/xmldsig#']",
     doc
   )[0];
-<<<<<<< HEAD
-  var sig = new SignedXml();
+  const sig = new SignedXml();
   sig.signingCert = key;
-=======
-  const sig = new SignedXml();
-  sig.keyInfoProvider = new FileKeyInfo(key);
->>>>>>> f9e2cfa9
   sig.loadSignature(signature.toString());
   const res = sig.checkSignature(xml);
   if (!res) {
